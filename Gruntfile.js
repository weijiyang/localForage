/*global exports:true, require:true */
var path = require('path');

module.exports = exports = function(grunt) {
    'use strict';

    grunt.initConfig({
        casper: {
            options: {
                pre: './test/init.coffee',
                test: true
            },

            indexedDB: {
                options: {
                    args: [
                        '--driver=asyncStorage',
                        '--driver-name=IndexedDB',
                        '--url=indexeddb'
                    ],
                    engine: 'slimerjs'
                },
                src: [
                    'test/test.*.coffee'
                ]
            },

            localstorageGecko: {
                options: {
                    args: [
                        '--driver=localStorageWrapper',
                        '--driver-name=localStorage',
                        '--url=localstorage'
                    ],
                    engine: 'slimerjs'
                },
                src: [
                    'test/test.*.coffee'
                ]
            },

            localstorageWebKit: {
                src: [
                    'test/test.*.coffee'
                ]
            },

            websql: {
                options: {
                    args: [
                        '--driver=webSQLStorage',
                        '--driver-name=WebSQL',
                        '--url=websql'
                    ]
                },
                src: [
                    'test/test.*.coffee'
                ]
            }
        },
        concat: {
            options: {
                separator: '',
            },
            localforage: {
                src: [
                    // https://github.com/jakearchibald/es6-promise
                    'bower_components/es6-promise/promise.js',
                    'src/drivers/**/*.js',
                    'src/localforage.js'
                ],
                dest: 'dist/localforage.js',
                options: {
                    banner:
                        '/*!\n' +
                        '    localForage -- Offline Storage, Improved\n' +
                        '    Version 0.6.2\n' +
                        '    http://mozilla.github.io/localForage\n' +
                        '    (c) 2013-2014 Mozilla, Apache License 2.0\n' +
                        '*/\n'
                }
            }
        },
        jshint: {
            options: {
                jshintrc: '.jshintrc'
            },
            source: ['src/*.js', 'src/**/*.js']
        },
        shell: {
<<<<<<< HEAD
            publishDocs: {
                options: {
                    stdout: true
                },
=======
            component: {
                command: path.resolve('node_modules', 'component', 'bin',
                                      'component-build') +
                         ' -o test -n localforage.component'
            },
            options: {
                stdout: true
            },
            publish: {
>>>>>>> e79dbd84
                command: 'rake publish ALLOW_DIRTY=true'
            },
            serveDocs: {
                options: {
                    stdout: true
                },
                command: 'bundle exec middleman server'
            }
        },
        uglify: {
            localforage: {
                files: {
                    'dist/localforage.min.js': ['dist/localforage.js'],
                    'docs/localforage.min.js': ['dist/localforage.js']
                }
            }
        },
        watch: {
            build: {
                files: ['src/*.js', 'src/**/*.js'],
                tasks: ['build']
            },
            grunt: {
                files: [
                    'Gruntfile.js'
                ]
            }
        }
    });

    require('load-grunt-tasks')(grunt);

    grunt.registerTask('default', ['build', 'watch']);
<<<<<<< HEAD
    grunt.registerTask('build', ['concat', 'uglify']);
    grunt.registerTask('docs', ['shell:serveDocs']);
    grunt.registerTask('publish', ['build', 'shell:publishDocs']);
=======
    grunt.registerTask('build', ['concat', 'uglify', 'shell:component']);
    grunt.registerTask('publish', ['build', 'shell:publish']);
>>>>>>> e79dbd84

    grunt.registerTask('server', function() {
        grunt.log.writeln('Starting web servers at test/server.coffee');

        require('./test/server.coffee').listen(8181);
        // Used to test cross-origin iframes.
        require('./test/server.coffee').listen(8182);
    });

    grunt.registerTask('test', ['build', 'jshint', 'server', 'casper']);
};<|MERGE_RESOLUTION|>--- conflicted
+++ resolved
@@ -88,28 +88,18 @@
             source: ['src/*.js', 'src/**/*.js']
         },
         shell: {
-<<<<<<< HEAD
-            publishDocs: {
-                options: {
-                    stdout: true
-                },
-=======
+            options: {
+                stdout: true
+            },
             component: {
                 command: path.resolve('node_modules', 'component', 'bin',
                                       'component-build') +
                          ' -o test -n localforage.component'
             },
-            options: {
-                stdout: true
-            },
-            publish: {
->>>>>>> e79dbd84
+            publishDocs: {
                 command: 'rake publish ALLOW_DIRTY=true'
             },
             serveDocs: {
-                options: {
-                    stdout: true
-                },
                 command: 'bundle exec middleman server'
             }
         },
@@ -137,14 +127,9 @@
     require('load-grunt-tasks')(grunt);
 
     grunt.registerTask('default', ['build', 'watch']);
-<<<<<<< HEAD
     grunt.registerTask('build', ['concat', 'uglify']);
     grunt.registerTask('docs', ['shell:serveDocs']);
     grunt.registerTask('publish', ['build', 'shell:publishDocs']);
-=======
-    grunt.registerTask('build', ['concat', 'uglify', 'shell:component']);
-    grunt.registerTask('publish', ['build', 'shell:publish']);
->>>>>>> e79dbd84
 
     grunt.registerTask('server', function() {
         grunt.log.writeln('Starting web servers at test/server.coffee');
@@ -154,5 +139,5 @@
         require('./test/server.coffee').listen(8182);
     });
 
-    grunt.registerTask('test', ['build', 'jshint', 'server', 'casper']);
+    grunt.registerTask('test', ['build', 'jshint', 'shell:component', 'server', 'casper']);
 };