--- conflicted
+++ resolved
@@ -80,26 +80,6 @@
                 }
             }
         },
-<<<<<<< HEAD
-        run: {
-            derequire: {
-                exec: 'derequire ' +
-                  '< dist/localforage.js > dist/localforage.tmp ' +
-                  '&& ncp dist/localforage.tmp dist/localforage.js' +
-                  '&& rimraf dist/localforage.tmp'
-            },
-            derequire_no_promises: {
-                exec: 'derequire ' +
-                '< dist/localforage.nopromises.js > dist/localforage.nopromises.tmp ' +
-                '&& ncp dist/localforage.nopromises.tmp dist/localforage.nopromises.js' +
-                '&& rimraf dist/localforage.nopromises.tmp'
-            },
-            typescript_test: {
-                exec: 'node_modules/.bin/tsc --project typing-tests'
-            }
-        },
-=======
->>>>>>> 83ed8b29
         concat: {
             options: {
                 separator: ''
@@ -194,6 +174,11 @@
                     browsers: saucelabsBrowsers,
                     testname: 'localForage Tests'
                 }
+            }
+        },
+        ts: {
+            typing_tests: {
+                files: 'typing-tests'
             }
         },
         uglify: {
@@ -254,7 +239,7 @@
         'babel',
         'jshint',
         'jscs',
-        'run:typescript_test',
+        'ts:typing_tests',
         'browserify:package_bundling_test',
         'webpack:package_bundling_test',
         'connect:test',
