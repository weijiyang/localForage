--- conflicted
+++ resolved
@@ -464,7 +464,6 @@
     }
 }
 
-<<<<<<< HEAD
 function normalizeKey(key) {
     // Cast the key to a string, as that's all we can set as a key.
     if (typeof key !== 'string') {
@@ -473,12 +472,12 @@
     }
 
     return key;
-=======
+}
+
 function getCallback() {
     if (arguments.length && typeof arguments[arguments.length - 1] === 'function') {
         return arguments[arguments.length - 1];
     }
->>>>>>> 54bc76fa
 }
 
 // Some code originally from async_storage.js in
