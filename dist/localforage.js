/*!
    localForage -- Offline Storage, Improved
    Version 1.2.4
    https://mozilla.github.io/localForage
    (c) 2013-2015 Mozilla, Apache License 2.0
*/
(function() {
var define, requireModule, require, requirejs;

(function() {
  var registry = {}, seen = {};

  define = function(name, deps, callback) {
    registry[name] = { deps: deps, callback: callback };
  };

  requirejs = require = requireModule = function(name) {
  requirejs._eak_seen = registry;

    if (seen[name]) { return seen[name]; }
    seen[name] = {};

    if (!registry[name]) {
      throw new Error("Could not find module " + name);
    }

    var mod = registry[name],
        deps = mod.deps,
        callback = mod.callback,
        reified = [],
        exports;

    for (var i=0, l=deps.length; i<l; i++) {
      if (deps[i] === 'exports') {
        reified.push(exports = {});
      } else {
        reified.push(requireModule(resolve(deps[i])));
      }
    }

    var value = callback.apply(this, reified);
    return seen[name] = exports || value;

    function resolve(child) {
      if (child.charAt(0) !== '.') { return child; }
      var parts = child.split("/");
      var parentBase = name.split("/").slice(0, -1);

      for (var i=0, l=parts.length; i<l; i++) {
        var part = parts[i];

        if (part === '..') { parentBase.pop(); }
        else if (part === '.') { continue; }
        else { parentBase.push(part); }
      }

      return parentBase.join("/");
    }
  };
})();

define("promise/all", 
  ["./utils","exports"],
  function(__dependency1__, __exports__) {
    "use strict";
    /* global toString */

    var isArray = __dependency1__.isArray;
    var isFunction = __dependency1__.isFunction;

    /**
      Returns a promise that is fulfilled when all the given promises have been
      fulfilled, or rejected if any of them become rejected. The return promise
      is fulfilled with an array that gives all the values in the order they were
      passed in the `promises` array argument.

      Example:

      ```javascript
      var promise1 = RSVP.resolve(1);
      var promise2 = RSVP.resolve(2);
      var promise3 = RSVP.resolve(3);
      var promises = [ promise1, promise2, promise3 ];

      RSVP.all(promises).then(function(array){
        // The array here would be [ 1, 2, 3 ];
      });
      ```

      If any of the `promises` given to `RSVP.all` are rejected, the first promise
      that is rejected will be given as an argument to the returned promises's
      rejection handler. For example:

      Example:

      ```javascript
      var promise1 = RSVP.resolve(1);
      var promise2 = RSVP.reject(new Error("2"));
      var promise3 = RSVP.reject(new Error("3"));
      var promises = [ promise1, promise2, promise3 ];

      RSVP.all(promises).then(function(array){
        // Code here never runs because there are rejected promises!
      }, function(error) {
        // error.message === "2"
      });
      ```

      @method all
      @for RSVP
      @param {Array} promises
      @param {String} label
      @return {Promise} promise that is fulfilled when all `promises` have been
      fulfilled, or rejected if any of them become rejected.
    */
    function all(promises) {
      /*jshint validthis:true */
      var Promise = this;

      if (!isArray(promises)) {
        throw new TypeError('You must pass an array to all.');
      }

      return new Promise(function(resolve, reject) {
        var results = [], remaining = promises.length,
        promise;

        if (remaining === 0) {
          resolve([]);
        }

        function resolver(index) {
          return function(value) {
            resolveAll(index, value);
          };
        }

        function resolveAll(index, value) {
          results[index] = value;
          if (--remaining === 0) {
            resolve(results);
          }
        }

        for (var i = 0; i < promises.length; i++) {
          promise = promises[i];

          if (promise && isFunction(promise.then)) {
            promise.then(resolver(i), reject);
          } else {
            resolveAll(i, promise);
          }
        }
      });
    }

    __exports__.all = all;
  });
define("promise/asap", 
  ["exports"],
  function(__exports__) {
    "use strict";
    var browserGlobal = (typeof window !== 'undefined') ? window : {};
    var BrowserMutationObserver = browserGlobal.MutationObserver || browserGlobal.WebKitMutationObserver;
    var local = (typeof global !== 'undefined') ? global : (this === undefined? window:this);

    // node
    function useNextTick() {
      return function() {
        process.nextTick(flush);
      };
    }

    function useMutationObserver() {
      var iterations = 0;
      var observer = new BrowserMutationObserver(flush);
      var node = document.createTextNode('');
      observer.observe(node, { characterData: true });

      return function() {
        node.data = (iterations = ++iterations % 2);
      };
    }

    function useSetTimeout() {
      return function() {
        local.setTimeout(flush, 1);
      };
    }

    var queue = [];
    function flush() {
      for (var i = 0; i < queue.length; i++) {
        var tuple = queue[i];
        var callback = tuple[0], arg = tuple[1];
        callback(arg);
      }
      queue = [];
    }

    var scheduleFlush;

    // Decide what async method to use to triggering processing of queued callbacks:
    if (typeof process !== 'undefined' && {}.toString.call(process) === '[object process]') {
      scheduleFlush = useNextTick();
    } else if (BrowserMutationObserver) {
      scheduleFlush = useMutationObserver();
    } else {
      scheduleFlush = useSetTimeout();
    }

    function asap(callback, arg) {
      var length = queue.push([callback, arg]);
      if (length === 1) {
        // If length is 1, that means that we need to schedule an async flush.
        // If additional callbacks are queued before the queue is flushed, they
        // will be processed by this flush that we are scheduling.
        scheduleFlush();
      }
    }

    __exports__.asap = asap;
  });
define("promise/config", 
  ["exports"],
  function(__exports__) {
    "use strict";
    var config = {
      instrument: false
    };

    function configure(name, value) {
      if (arguments.length === 2) {
        config[name] = value;
      } else {
        return config[name];
      }
    }

    __exports__.config = config;
    __exports__.configure = configure;
  });
define("promise/polyfill", 
  ["./promise","./utils","exports"],
  function(__dependency1__, __dependency2__, __exports__) {
    "use strict";
    /*global self*/
    var RSVPPromise = __dependency1__.Promise;
    var isFunction = __dependency2__.isFunction;

    function polyfill() {
      var local;

      if (typeof global !== 'undefined') {
        local = global;
      } else if (typeof window !== 'undefined' && window.document) {
        local = window;
      } else {
        local = self;
      }

      var es6PromiseSupport = 
        "Promise" in local &&
        // Some of these methods are missing from
        // Firefox/Chrome experimental implementations
        "resolve" in local.Promise &&
        "reject" in local.Promise &&
        "all" in local.Promise &&
        "race" in local.Promise &&
        // Older version of the spec had a resolver object
        // as the arg rather than a function
        (function() {
          var resolve;
          new local.Promise(function(r) { resolve = r; });
          return isFunction(resolve);
        }());

      if (!es6PromiseSupport) {
        local.Promise = RSVPPromise;
      }
    }

    __exports__.polyfill = polyfill;
  });
define("promise/promise", 
  ["./config","./utils","./all","./race","./resolve","./reject","./asap","exports"],
  function(__dependency1__, __dependency2__, __dependency3__, __dependency4__, __dependency5__, __dependency6__, __dependency7__, __exports__) {
    "use strict";
    var config = __dependency1__.config;
    var configure = __dependency1__.configure;
    var objectOrFunction = __dependency2__.objectOrFunction;
    var isFunction = __dependency2__.isFunction;
    var now = __dependency2__.now;
    var all = __dependency3__.all;
    var race = __dependency4__.race;
    var staticResolve = __dependency5__.resolve;
    var staticReject = __dependency6__.reject;
    var asap = __dependency7__.asap;

    var counter = 0;

    config.async = asap; // default async is asap;

    function Promise(resolver) {
      if (!isFunction(resolver)) {
        throw new TypeError('You must pass a resolver function as the first argument to the promise constructor');
      }

      if (!(this instanceof Promise)) {
        throw new TypeError("Failed to construct 'Promise': Please use the 'new' operator, this object constructor cannot be called as a function.");
      }

      this._subscribers = [];

      invokeResolver(resolver, this);
    }

    function invokeResolver(resolver, promise) {
      function resolvePromise(value) {
        resolve(promise, value);
      }

      function rejectPromise(reason) {
        reject(promise, reason);
      }

      try {
        resolver(resolvePromise, rejectPromise);
      } catch(e) {
        rejectPromise(e);
      }
    }

    function invokeCallback(settled, promise, callback, detail) {
      var hasCallback = isFunction(callback),
          value, error, succeeded, failed;

      if (hasCallback) {
        try {
          value = callback(detail);
          succeeded = true;
        } catch(e) {
          failed = true;
          error = e;
        }
      } else {
        value = detail;
        succeeded = true;
      }

      if (handleThenable(promise, value)) {
        return;
      } else if (hasCallback && succeeded) {
        resolve(promise, value);
      } else if (failed) {
        reject(promise, error);
      } else if (settled === FULFILLED) {
        resolve(promise, value);
      } else if (settled === REJECTED) {
        reject(promise, value);
      }
    }

    var PENDING   = void 0;
    var SEALED    = 0;
    var FULFILLED = 1;
    var REJECTED  = 2;

    function subscribe(parent, child, onFulfillment, onRejection) {
      var subscribers = parent._subscribers;
      var length = subscribers.length;

      subscribers[length] = child;
      subscribers[length + FULFILLED] = onFulfillment;
      subscribers[length + REJECTED]  = onRejection;
    }

    function publish(promise, settled) {
      var child, callback, subscribers = promise._subscribers, detail = promise._detail;

      for (var i = 0; i < subscribers.length; i += 3) {
        child = subscribers[i];
        callback = subscribers[i + settled];

        invokeCallback(settled, child, callback, detail);
      }

      promise._subscribers = null;
    }

    Promise.prototype = {
      constructor: Promise,

      _state: undefined,
      _detail: undefined,
      _subscribers: undefined,

      then: function(onFulfillment, onRejection) {
        var promise = this;

        var thenPromise = new this.constructor(function() {});

        if (this._state) {
          var callbacks = arguments;
          config.async(function invokePromiseCallback() {
            invokeCallback(promise._state, thenPromise, callbacks[promise._state - 1], promise._detail);
          });
        } else {
          subscribe(this, thenPromise, onFulfillment, onRejection);
        }

        return thenPromise;
      },

      'catch': function(onRejection) {
        return this.then(null, onRejection);
      }
    };

    Promise.all = all;
    Promise.race = race;
    Promise.resolve = staticResolve;
    Promise.reject = staticReject;

    function handleThenable(promise, value) {
      var then = null,
      resolved;

      try {
        if (promise === value) {
          throw new TypeError("A promises callback cannot return that same promise.");
        }

        if (objectOrFunction(value)) {
          then = value.then;

          if (isFunction(then)) {
            then.call(value, function(val) {
              if (resolved) { return true; }
              resolved = true;

              if (value !== val) {
                resolve(promise, val);
              } else {
                fulfill(promise, val);
              }
            }, function(val) {
              if (resolved) { return true; }
              resolved = true;

              reject(promise, val);
            });

            return true;
          }
        }
      } catch (error) {
        if (resolved) { return true; }
        reject(promise, error);
        return true;
      }

      return false;
    }

    function resolve(promise, value) {
      if (promise === value) {
        fulfill(promise, value);
      } else if (!handleThenable(promise, value)) {
        fulfill(promise, value);
      }
    }

    function fulfill(promise, value) {
      if (promise._state !== PENDING) { return; }
      promise._state = SEALED;
      promise._detail = value;

      config.async(publishFulfillment, promise);
    }

    function reject(promise, reason) {
      if (promise._state !== PENDING) { return; }
      promise._state = SEALED;
      promise._detail = reason;

      config.async(publishRejection, promise);
    }

    function publishFulfillment(promise) {
      publish(promise, promise._state = FULFILLED);
    }

    function publishRejection(promise) {
      publish(promise, promise._state = REJECTED);
    }

    __exports__.Promise = Promise;
  });
define("promise/race", 
  ["./utils","exports"],
  function(__dependency1__, __exports__) {
    "use strict";
    /* global toString */
    var isArray = __dependency1__.isArray;

    /**
      `RSVP.race` allows you to watch a series of promises and act as soon as the
      first promise given to the `promises` argument fulfills or rejects.

      Example:

      ```javascript
      var promise1 = new RSVP.Promise(function(resolve, reject){
        setTimeout(function(){
          resolve("promise 1");
        }, 200);
      });

      var promise2 = new RSVP.Promise(function(resolve, reject){
        setTimeout(function(){
          resolve("promise 2");
        }, 100);
      });

      RSVP.race([promise1, promise2]).then(function(result){
        // result === "promise 2" because it was resolved before promise1
        // was resolved.
      });
      ```

      `RSVP.race` is deterministic in that only the state of the first completed
      promise matters. For example, even if other promises given to the `promises`
      array argument are resolved, but the first completed promise has become
      rejected before the other promises became fulfilled, the returned promise
      will become rejected:

      ```javascript
      var promise1 = new RSVP.Promise(function(resolve, reject){
        setTimeout(function(){
          resolve("promise 1");
        }, 200);
      });

      var promise2 = new RSVP.Promise(function(resolve, reject){
        setTimeout(function(){
          reject(new Error("promise 2"));
        }, 100);
      });

      RSVP.race([promise1, promise2]).then(function(result){
        // Code here never runs because there are rejected promises!
      }, function(reason){
        // reason.message === "promise2" because promise 2 became rejected before
        // promise 1 became fulfilled
      });
      ```

      @method race
      @for RSVP
      @param {Array} promises array of promises to observe
      @param {String} label optional string for describing the promise returned.
      Useful for tooling.
      @return {Promise} a promise that becomes fulfilled with the value the first
      completed promises is resolved with if the first completed promise was
      fulfilled, or rejected with the reason that the first completed promise
      was rejected with.
    */
    function race(promises) {
      /*jshint validthis:true */
      var Promise = this;

      if (!isArray(promises)) {
        throw new TypeError('You must pass an array to race.');
      }
      return new Promise(function(resolve, reject) {
        var results = [], promise;

        for (var i = 0; i < promises.length; i++) {
          promise = promises[i];

          if (promise && typeof promise.then === 'function') {
            promise.then(resolve, reject);
          } else {
            resolve(promise);
          }
        }
      });
    }

    __exports__.race = race;
  });
define("promise/reject", 
  ["exports"],
  function(__exports__) {
    "use strict";
    /**
      `RSVP.reject` returns a promise that will become rejected with the passed
      `reason`. `RSVP.reject` is essentially shorthand for the following:

      ```javascript
      var promise = new RSVP.Promise(function(resolve, reject){
        reject(new Error('WHOOPS'));
      });

      promise.then(function(value){
        // Code here doesn't run because the promise is rejected!
      }, function(reason){
        // reason.message === 'WHOOPS'
      });
      ```

      Instead of writing the above, your code now simply becomes the following:

      ```javascript
      var promise = RSVP.reject(new Error('WHOOPS'));

      promise.then(function(value){
        // Code here doesn't run because the promise is rejected!
      }, function(reason){
        // reason.message === 'WHOOPS'
      });
      ```

      @method reject
      @for RSVP
      @param {Any} reason value that the returned promise will be rejected with.
      @param {String} label optional string for identifying the returned promise.
      Useful for tooling.
      @return {Promise} a promise that will become rejected with the given
      `reason`.
    */
    function reject(reason) {
      /*jshint validthis:true */
      var Promise = this;

      return new Promise(function (resolve, reject) {
        reject(reason);
      });
    }

    __exports__.reject = reject;
  });
define("promise/resolve", 
  ["exports"],
  function(__exports__) {
    "use strict";
    function resolve(value) {
      /*jshint validthis:true */
      if (value && typeof value === 'object' && value.constructor === this) {
        return value;
      }

      var Promise = this;

      return new Promise(function(resolve) {
        resolve(value);
      });
    }

    __exports__.resolve = resolve;
  });
define("promise/utils", 
  ["exports"],
  function(__exports__) {
    "use strict";
    function objectOrFunction(x) {
      return isFunction(x) || (typeof x === "object" && x !== null);
    }

    function isFunction(x) {
      return typeof x === "function";
    }

    function isArray(x) {
      return Object.prototype.toString.call(x) === "[object Array]";
    }

    // Date.now is not available in browsers < IE9
    // https://developer.mozilla.org/en-US/docs/Web/JavaScript/Reference/Global_Objects/Date/now#Compatibility
    var now = Date.now || function() { return new Date().getTime(); };


    __exports__.objectOrFunction = objectOrFunction;
    __exports__.isFunction = isFunction;
    __exports__.isArray = isArray;
    __exports__.now = now;
  });
requireModule('promise/polyfill').polyfill();
}());(function (global, factory) {
    if (typeof define === 'function' && define.amd) {
        define('localforageSerializer', ['exports', 'module'], factory);
    } else if (typeof exports !== 'undefined' && typeof module !== 'undefined') {
        factory(exports, module);
    } else {
        var mod = {
            exports: {}
        };
        factory(mod.exports, mod);
        global.localforageSerializer = mod.exports;
    }
})(this, function (exports, module) {
    'use strict';

    (function () {
        'use strict';

        // Sadly, the best way to save binary data in WebSQL/localStorage is serializing
        // it to Base64, so this is how we store it to prevent very strange errors with less
        // verbose ways of binary <-> string data storage.
        var BASE_CHARS = 'ABCDEFGHIJKLMNOPQRSTUVWXYZabcdefghijklmnopqrstuvwxyz0123456789+/';

        var BLOB_TYPE_PREFIX = '~~local_forage_type~';
        var BLOB_TYPE_PREFIX_REGEX = /^~~local_forage_type~([^~]+)~/;

        var SERIALIZED_MARKER = '__lfsc__:';
        var SERIALIZED_MARKER_LENGTH = SERIALIZED_MARKER.length;

        // OMG the serializations!
        var TYPE_ARRAYBUFFER = 'arbf';
        var TYPE_BLOB = 'blob';
        var TYPE_INT8ARRAY = 'si08';
        var TYPE_UINT8ARRAY = 'ui08';
        var TYPE_UINT8CLAMPEDARRAY = 'uic8';
        var TYPE_INT16ARRAY = 'si16';
        var TYPE_INT32ARRAY = 'si32';
        var TYPE_UINT16ARRAY = 'ur16';
        var TYPE_UINT32ARRAY = 'ui32';
        var TYPE_FLOAT32ARRAY = 'fl32';
        var TYPE_FLOAT64ARRAY = 'fl64';
        var TYPE_SERIALIZED_MARKER_LENGTH = SERIALIZED_MARKER_LENGTH + TYPE_ARRAYBUFFER.length;

        // Get out of our habit of using `window` inline, at least.
        var globalObject = this;

        // Abstracts constructing a Blob object, so it also works in older
        // browsers that don't support the native Blob constructor. (i.e.
        // old QtWebKit versions, at least).
        function _createBlob(parts, properties) {
            parts = parts || [];
            properties = properties || {};

            try {
                return new Blob(parts, properties);
            } catch (err) {
                if (err.name !== 'TypeError') {
                    throw err;
                }

                var BlobBuilder = globalObject.BlobBuilder || globalObject.MSBlobBuilder || globalObject.MozBlobBuilder || globalObject.WebKitBlobBuilder;

                var builder = new BlobBuilder();
                for (var i = 0; i < parts.length; i += 1) {
                    builder.append(parts[i]);
                }

                return builder.getBlob(properties.type);
            }
        }

        // Serialize a value, afterwards executing a callback (which usually
        // instructs the `setItem()` callback/promise to be executed). This is how
        // we store binary data with localStorage.
        function serialize(value, callback) {
            var valueString = '';
            if (value) {
                valueString = value.toString();
            }

            // Cannot use `value instanceof ArrayBuffer` or such here, as these
            // checks fail when running the tests using casper.js...
            //
            // TODO: See why those tests fail and use a better solution.
            if (value && (value.toString() === '[object ArrayBuffer]' || value.buffer && value.buffer.toString() === '[object ArrayBuffer]')) {
                // Convert binary arrays to a string and prefix the string with
                // a special marker.
                var buffer;
                var marker = SERIALIZED_MARKER;

                if (value instanceof ArrayBuffer) {
                    buffer = value;
                    marker += TYPE_ARRAYBUFFER;
                } else {
                    buffer = value.buffer;

                    if (valueString === '[object Int8Array]') {
                        marker += TYPE_INT8ARRAY;
                    } else if (valueString === '[object Uint8Array]') {
                        marker += TYPE_UINT8ARRAY;
                    } else if (valueString === '[object Uint8ClampedArray]') {
                        marker += TYPE_UINT8CLAMPEDARRAY;
                    } else if (valueString === '[object Int16Array]') {
                        marker += TYPE_INT16ARRAY;
                    } else if (valueString === '[object Uint16Array]') {
                        marker += TYPE_UINT16ARRAY;
                    } else if (valueString === '[object Int32Array]') {
                        marker += TYPE_INT32ARRAY;
                    } else if (valueString === '[object Uint32Array]') {
                        marker += TYPE_UINT32ARRAY;
                    } else if (valueString === '[object Float32Array]') {
                        marker += TYPE_FLOAT32ARRAY;
                    } else if (valueString === '[object Float64Array]') {
                        marker += TYPE_FLOAT64ARRAY;
                    } else {
                        callback(new Error('Failed to get type for BinaryArray'));
                    }
                }

                callback(marker + bufferToString(buffer));
            } else if (valueString === '[object Blob]') {
                // Conver the blob to a binaryArray and then to a string.
                var fileReader = new FileReader();

                fileReader.onload = function () {
                    // Backwards-compatible prefix for the blob type.
                    var str = BLOB_TYPE_PREFIX + value.type + '~' + bufferToString(this.result);

                    callback(SERIALIZED_MARKER + TYPE_BLOB + str);
                };

                fileReader.readAsArrayBuffer(value);
            } else {
                try {
                    callback(JSON.stringify(value));
                } catch (e) {
                    console.error('Couldn\'t convert value into a JSON string: ', value);

                    callback(null, e);
                }
            }
        }

        // Deserialize data we've inserted into a value column/field. We place
        // special markers into our strings to mark them as encoded; this isn't
        // as nice as a meta field, but it's the only sane thing we can do whilst
        // keeping localStorage support intact.
        //
        // Oftentimes this will just deserialize JSON content, but if we have a
        // special marker (SERIALIZED_MARKER, defined above), we will extract
        // some kind of arraybuffer/binary data/typed array out of the string.
        function deserialize(value) {
            // If we haven't marked this string as being specially serialized (i.e.
            // something other than serialized JSON), we can just return it and be
            // done with it.
            if (value.substring(0, SERIALIZED_MARKER_LENGTH) !== SERIALIZED_MARKER) {
                return JSON.parse(value);
            }

            // The following code deals with deserializing some kind of Blob or
            // TypedArray. First we separate out the type of data we're dealing
            // with from the data itself.
            var serializedString = value.substring(TYPE_SERIALIZED_MARKER_LENGTH);
            var type = value.substring(SERIALIZED_MARKER_LENGTH, TYPE_SERIALIZED_MARKER_LENGTH);

            var blobType;
            // Backwards-compatible blob type serialization strategy.
            // DBs created with older versions of localForage will simply not have the blob type.
            if (type === TYPE_BLOB && BLOB_TYPE_PREFIX_REGEX.test(serializedString)) {
                var matcher = serializedString.match(BLOB_TYPE_PREFIX_REGEX);
                blobType = matcher[1];
                serializedString = serializedString.substring(matcher[0].length);
            }
            var buffer = stringToBuffer(serializedString);

            // Return the right type based on the code/type set during
            // serialization.
            switch (type) {
                case TYPE_ARRAYBUFFER:
                    return buffer;
                case TYPE_BLOB:
                    return _createBlob([buffer], { type: blobType });
                case TYPE_INT8ARRAY:
                    return new Int8Array(buffer);
                case TYPE_UINT8ARRAY:
                    return new Uint8Array(buffer);
                case TYPE_UINT8CLAMPEDARRAY:
                    return new Uint8ClampedArray(buffer);
                case TYPE_INT16ARRAY:
                    return new Int16Array(buffer);
                case TYPE_UINT16ARRAY:
                    return new Uint16Array(buffer);
                case TYPE_INT32ARRAY:
                    return new Int32Array(buffer);
                case TYPE_UINT32ARRAY:
                    return new Uint32Array(buffer);
                case TYPE_FLOAT32ARRAY:
                    return new Float32Array(buffer);
                case TYPE_FLOAT64ARRAY:
                    return new Float64Array(buffer);
                default:
                    throw new Error('Unkown type: ' + type);
            }
        }

        function stringToBuffer(serializedString) {
            // Fill the string into a ArrayBuffer.
            var bufferLength = serializedString.length * 0.75;
            var len = serializedString.length;
            var i;
            var p = 0;
            var encoded1, encoded2, encoded3, encoded4;

            if (serializedString[serializedString.length - 1] === '=') {
                bufferLength--;
                if (serializedString[serializedString.length - 2] === '=') {
                    bufferLength--;
                }
            }

            var buffer = new ArrayBuffer(bufferLength);
            var bytes = new Uint8Array(buffer);

            for (i = 0; i < len; i += 4) {
                encoded1 = BASE_CHARS.indexOf(serializedString[i]);
                encoded2 = BASE_CHARS.indexOf(serializedString[i + 1]);
                encoded3 = BASE_CHARS.indexOf(serializedString[i + 2]);
                encoded4 = BASE_CHARS.indexOf(serializedString[i + 3]);

                /*jslint bitwise: true */
                bytes[p++] = encoded1 << 2 | encoded2 >> 4;
                bytes[p++] = (encoded2 & 15) << 4 | encoded3 >> 2;
                bytes[p++] = (encoded3 & 3) << 6 | encoded4 & 63;
            }
            return buffer;
        }

        // Converts a buffer to a string to store, serialized, in the backend
        // storage library.
        function bufferToString(buffer) {
            // base64-arraybuffer
            var bytes = new Uint8Array(buffer);
            var base64String = '';
            var i;

            for (i = 0; i < bytes.length; i += 3) {
                /*jslint bitwise: true */
                base64String += BASE_CHARS[bytes[i] >> 2];
                base64String += BASE_CHARS[(bytes[i] & 3) << 4 | bytes[i + 1] >> 4];
                base64String += BASE_CHARS[(bytes[i + 1] & 15) << 2 | bytes[i + 2] >> 6];
                base64String += BASE_CHARS[bytes[i + 2] & 63];
            }

            if (bytes.length % 3 === 2) {
                base64String = base64String.substring(0, base64String.length - 1) + '=';
            } else if (bytes.length % 3 === 1) {
                base64String = base64String.substring(0, base64String.length - 2) + '==';
            }

            return base64String;
        }

        var localforageSerializer = {
            serialize: serialize,
            deserialize: deserialize,
            stringToBuffer: stringToBuffer,
            bufferToString: bufferToString
        };

        module.exports = localforageSerializer;
<<<<<<< HEAD
    }).call(window);
=======
    }).call(typeof window !== 'undefined' ? window : self);
>>>>>>> ceab4ad1
});
(function (global, factory) {
    if (typeof define === 'function' && define.amd) {
        define('asyncStorage', ['exports', 'module'], factory);
    } else if (typeof exports !== 'undefined' && typeof module !== 'undefined') {
        factory(exports, module);
    } else {
        var mod = {
            exports: {}
        };
        factory(mod.exports, mod);
        global.asyncStorage = mod.exports;
    }
})(this, function (exports, module) {
    // Some code originally from async_storage.js in
    // [Gaia](https://github.com/mozilla-b2g/gaia).
    'use strict';

    (function () {
        'use strict';
<<<<<<< HEAD

        // Originally found in https://github.com/mozilla-b2g/gaia/blob/e8f624e4cc9ea945727278039b3bc9bcb9f8667a/shared/js/async_storage.js

=======

        // Originally found in https://github.com/mozilla-b2g/gaia/blob/e8f624e4cc9ea945727278039b3bc9bcb9f8667a/shared/js/async_storage.js
        var globalObject = this;
>>>>>>> ceab4ad1
        // Initialize IndexedDB; fall back to vendor-prefixed versions if needed.
        var indexedDB = indexedDB || this.indexedDB || this.webkitIndexedDB || this.mozIndexedDB || this.OIndexedDB || this.msIndexedDB;

        // If IndexedDB isn't available, we get outta here!
        if (!indexedDB) {
            return;
        }

        var DETECT_BLOB_SUPPORT_STORE = 'local-forage-detect-blob-support';
        var supportsBlobs;

        // Abstracts constructing a Blob object, so it also works in older
        // browsers that don't support the native Blob constructor. (i.e.
        // old QtWebKit versions, at least).
        function _createBlob(parts, properties) {
            parts = parts || [];
            properties = properties || {};
            try {
                return new Blob(parts, properties);
            } catch (e) {
                if (e.name !== 'TypeError') {
                    throw e;
                }
<<<<<<< HEAD
                var BlobBuilder = window.BlobBuilder || window.MSBlobBuilder || window.MozBlobBuilder || window.WebKitBlobBuilder;
=======
                var BlobBuilder = globalObject.BlobBuilder || globalObject.MSBlobBuilder || globalObject.MozBlobBuilder || globalObject.WebKitBlobBuilder;
>>>>>>> ceab4ad1
                var builder = new BlobBuilder();
                for (var i = 0; i < parts.length; i += 1) {
                    builder.append(parts[i]);
                }
                return builder.getBlob(properties.type);
            }
        }

        // Transform a binary string to an array buffer, because otherwise
        // weird stuff happens when you try to work with the binary string directly.
        // It is known.
        // From http://stackoverflow.com/questions/14967647/ (continues on next line)
        // encode-decode-image-with-base64-breaks-image (2013-04-21)
        function _binStringToArrayBuffer(bin) {
            var length = bin.length;
            var buf = new ArrayBuffer(length);
            var arr = new Uint8Array(buf);
            for (var i = 0; i < length; i++) {
                arr[i] = bin.charCodeAt(i);
            }
            return buf;
        }

        // Fetch a blob using ajax. This reveals bugs in Chrome < 43.
        // For details on all this junk:
        // https://github.com/nolanlawson/state-of-binary-data-in-the-browser#readme
        function _blobAjax(url) {
            return new Promise(function (resolve, reject) {
                var xhr = new XMLHttpRequest();
                xhr.open('GET', url);
                xhr.withCredentials = true;
                xhr.responseType = 'arraybuffer';

                xhr.onreadystatechange = function () {
                    if (xhr.readyState !== 4) {
                        return;
                    }
                    if (xhr.status === 200) {
                        return resolve({
                            response: xhr.response,
                            type: xhr.getResponseHeader('Content-Type')
                        });
                    }
                    reject({ status: xhr.status, response: xhr.response });
                };
                xhr.send();
            });
        }

        //
        // Detect blob support. Chrome didn't support it until version 38.
        // In version 37 they had a broken version where PNGs (and possibly
        // other binary types) aren't stored correctly, because when you fetch
        // them, the content type is always null.
        //
        // Furthermore, they have some outstanding bugs where blobs occasionally
        // are read by FileReader as null, or by ajax as 404s.
        //
        // Sadly we use the 404 bug to detect the FileReader bug, so if they
        // get fixed independently and released in different versions of Chrome,
        // then the bug could come back. So it's worthwhile to watch these issues:
        // 404 bug: https://code.google.com/p/chromium/issues/detail?id=447916
        // FileReader bug: https://code.google.com/p/chromium/issues/detail?id=447836
        //
        function _checkBlobSupportWithoutCaching(idb) {
            return new Promise(function (resolve, reject) {
                var blob = _createBlob([''], { type: 'image/png' });
                var txn = idb.transaction([DETECT_BLOB_SUPPORT_STORE], 'readwrite');
                txn.objectStore(DETECT_BLOB_SUPPORT_STORE).put(blob, 'key');
                txn.oncomplete = function () {
                    // have to do it in a separate transaction, else the correct
                    // content type is always returned
                    var blobTxn = idb.transaction([DETECT_BLOB_SUPPORT_STORE], 'readwrite');
                    var getBlobReq = blobTxn.objectStore(DETECT_BLOB_SUPPORT_STORE).get('key');
                    getBlobReq.onerror = reject;
                    getBlobReq.onsuccess = function (e) {

                        var storedBlob = e.target.result;
                        var url = URL.createObjectURL(storedBlob);

                        _blobAjax(url).then(function (res) {
                            resolve(!!(res && res.type === 'image/png'));
                        }, function () {
                            resolve(false);
                        }).then(function () {
                            URL.revokeObjectURL(url);
                        });
                    };
                };
            })['catch'](function () {
                return false; // error, so assume unsupported
            });
        }

        function _checkBlobSupport(idb) {
            if (typeof supportsBlobs === 'boolean') {
                return Promise.resolve(supportsBlobs);
            }
            return _checkBlobSupportWithoutCaching(idb).then(function (value) {
                supportsBlobs = value;
                return supportsBlobs;
            });
        }

        // encode a blob for indexeddb engines that don't support blobs
        function _encodeBlob(blob) {
            return new Promise(function (resolve, reject) {
                var reader = new FileReader();
                reader.onerror = reject;
                reader.onloadend = function (e) {
                    var base64 = btoa(e.target.result || '');
                    resolve({
                        __local_forage_encoded_blob: true,
                        data: base64,
                        type: blob.type
                    });
                };
                reader.readAsBinaryString(blob);
            });
        }

        // decode an encoded blob
        function _decodeBlob(encodedBlob) {
            var arrayBuff = _binStringToArrayBuffer(atob(encodedBlob.data));
            return _createBlob([arrayBuff], { type: encodedBlob.type });
        }

        // is this one of our fancy encoded blobs?
        function _isEncodedBlob(value) {
            return value && value.__local_forage_encoded_blob;
        }

        // Open the IndexedDB database (automatically creates one if one didn't
        // previously exist), using any options set in the config.
        function _initStorage(options) {
            var self = this;
            var dbInfo = {
                db: null
            };

            if (options) {
                for (var i in options) {
                    dbInfo[i] = options[i];
                }
            }

            return new Promise(function (resolve, reject) {
                var openreq = indexedDB.open(dbInfo.name, dbInfo.version);
                openreq.onerror = function () {
                    reject(openreq.error);
                };
                openreq.onupgradeneeded = function (e) {
                    // First time setup: create an empty object store
                    openreq.result.createObjectStore(dbInfo.storeName);
                    if (e.oldVersion <= 1) {
                        // added when support for blob shims was added
                        openreq.result.createObjectStore(DETECT_BLOB_SUPPORT_STORE);
                    }
                };
                openreq.onsuccess = function () {
                    dbInfo.db = openreq.result;
                    self._dbInfo = dbInfo;
                    resolve();
                };
            });
        }

        function getItem(key, callback) {
            var self = this;

            // Cast the key to a string, as that's all we can set as a key.
            if (typeof key !== 'string') {
<<<<<<< HEAD
                window.console.warn(key + ' used as a key, but it is not a string.');
=======
                globalObject.console.warn(key + ' used as a key, but it is not a string.');
>>>>>>> ceab4ad1
                key = String(key);
            }

            var promise = new Promise(function (resolve, reject) {
                self.ready().then(function () {
                    var dbInfo = self._dbInfo;
                    var store = dbInfo.db.transaction(dbInfo.storeName, 'readonly').objectStore(dbInfo.storeName);
                    var req = store.get(key);

                    req.onsuccess = function () {
                        var value = req.result;
                        if (value === undefined) {
                            value = null;
                        }
                        if (_isEncodedBlob(value)) {
                            value = _decodeBlob(value);
                        }
                        resolve(value);
                    };

                    req.onerror = function () {
                        reject(req.error);
                    };
                })['catch'](reject);
            });

            executeCallback(promise, callback);
            return promise;
        }

        // Iterate over all items stored in database.
        function iterate(iterator, callback) {
            var self = this;

            var promise = new Promise(function (resolve, reject) {
                self.ready().then(function () {
                    var dbInfo = self._dbInfo;
                    var store = dbInfo.db.transaction(dbInfo.storeName, 'readonly').objectStore(dbInfo.storeName);
<<<<<<< HEAD

                    var req = store.openCursor();
                    var iterationNumber = 1;

                    req.onsuccess = function () {
                        var cursor = req.result;

=======

                    var req = store.openCursor();
                    var iterationNumber = 1;

                    req.onsuccess = function () {
                        var cursor = req.result;

>>>>>>> ceab4ad1
                        if (cursor) {
                            var value = cursor.value;
                            if (_isEncodedBlob(value)) {
                                value = _decodeBlob(value);
                            }
                            var result = iterator(value, cursor.key, iterationNumber++);

                            if (result !== void 0) {
                                resolve(result);
                            } else {
                                cursor['continue']();
                            }
                        } else {
                            resolve();
                        }
                    };

                    req.onerror = function () {
                        reject(req.error);
                    };
                })['catch'](reject);
            });

            executeCallback(promise, callback);

            return promise;
        }

        function setItem(key, value, callback) {
            var self = this;

            // Cast the key to a string, as that's all we can set as a key.
            if (typeof key !== 'string') {
<<<<<<< HEAD
                window.console.warn(key + ' used as a key, but it is not a string.');
=======
                globalObject.console.warn(key + ' used as a key, but it is not a string.');
>>>>>>> ceab4ad1
                key = String(key);
            }

            var promise = new Promise(function (resolve, reject) {
                var dbInfo;
                self.ready().then(function () {
                    dbInfo = self._dbInfo;
                    return _checkBlobSupport(dbInfo.db);
                }).then(function (blobSupport) {
                    if (!blobSupport && value instanceof Blob) {
                        return _encodeBlob(value);
                    }
                    return value;
                }).then(function (value) {
                    var transaction = dbInfo.db.transaction(dbInfo.storeName, 'readwrite');
                    var store = transaction.objectStore(dbInfo.storeName);

                    // The reason we don't _save_ null is because IE 10 does
                    // not support saving the `null` type in IndexedDB. How
                    // ironic, given the bug below!
                    // See: https://github.com/mozilla/localForage/issues/161
                    if (value === null) {
                        value = undefined;
                    }

                    var req = store.put(value, key);
                    transaction.oncomplete = function () {
                        // Cast to undefined so the value passed to
                        // callback/promise is the same as what one would get out
                        // of `getItem()` later. This leads to some weirdness
                        // (setItem('foo', undefined) will return `null`), but
                        // it's not my fault localStorage is our baseline and that
                        // it's weird.
                        if (value === undefined) {
                            value = null;
                        }

                        resolve(value);
                    };
                    transaction.onabort = transaction.onerror = function () {
                        var err = req.error ? req.error : req.transaction.error;
                        reject(err);
                    };
                })['catch'](reject);
            });

            executeCallback(promise, callback);
            return promise;
        }

        function removeItem(key, callback) {
            var self = this;

            // Cast the key to a string, as that's all we can set as a key.
            if (typeof key !== 'string') {
<<<<<<< HEAD
                window.console.warn(key + ' used as a key, but it is not a string.');
=======
                globalObject.console.warn(key + ' used as a key, but it is not a string.');
>>>>>>> ceab4ad1
                key = String(key);
            }

            var promise = new Promise(function (resolve, reject) {
                self.ready().then(function () {
                    var dbInfo = self._dbInfo;
                    var transaction = dbInfo.db.transaction(dbInfo.storeName, 'readwrite');
                    var store = transaction.objectStore(dbInfo.storeName);

                    // We use a Grunt task to make this safe for IE and some
                    // versions of Android (including those used by Cordova).
                    // Normally IE won't like `.delete()` and will insist on
                    // using `['delete']()`, but we have a build step that
                    // fixes this for us now.
                    var req = store['delete'](key);
                    transaction.oncomplete = function () {
                        resolve();
                    };

                    transaction.onerror = function () {
                        reject(req.error);
                    };

                    // The request will be also be aborted if we've exceeded our storage
                    // space.
                    transaction.onabort = function () {
                        var err = req.error ? req.error : req.transaction.error;
                        reject(err);
                    };
                })['catch'](reject);
            });

            executeCallback(promise, callback);
            return promise;
        }

        function clear(callback) {
            var self = this;

            var promise = new Promise(function (resolve, reject) {
                self.ready().then(function () {
                    var dbInfo = self._dbInfo;
                    var transaction = dbInfo.db.transaction(dbInfo.storeName, 'readwrite');
                    var store = transaction.objectStore(dbInfo.storeName);
                    var req = store.clear();

                    transaction.oncomplete = function () {
                        resolve();
                    };

                    transaction.onabort = transaction.onerror = function () {
                        var err = req.error ? req.error : req.transaction.error;
                        reject(err);
                    };
                })['catch'](reject);
            });

            executeCallback(promise, callback);
            return promise;
        }

        function length(callback) {
            var self = this;

            var promise = new Promise(function (resolve, reject) {
                self.ready().then(function () {
                    var dbInfo = self._dbInfo;
                    var store = dbInfo.db.transaction(dbInfo.storeName, 'readonly').objectStore(dbInfo.storeName);
                    var req = store.count();

                    req.onsuccess = function () {
                        resolve(req.result);
                    };

                    req.onerror = function () {
                        reject(req.error);
                    };
                })['catch'](reject);
            });

            executeCallback(promise, callback);
            return promise;
        }

        function key(n, callback) {
            var self = this;

            var promise = new Promise(function (resolve, reject) {
                if (n < 0) {
                    resolve(null);

                    return;
                }

                self.ready().then(function () {
                    var dbInfo = self._dbInfo;
                    var store = dbInfo.db.transaction(dbInfo.storeName, 'readonly').objectStore(dbInfo.storeName);

                    var advanced = false;
                    var req = store.openCursor();
                    req.onsuccess = function () {
                        var cursor = req.result;
                        if (!cursor) {
                            // this means there weren't enough keys
                            resolve(null);

                            return;
                        }

                        if (n === 0) {
                            // We have the first key, return it if that's what they
                            // wanted.
                            resolve(cursor.key);
                        } else {
                            if (!advanced) {
                                // Otherwise, ask the cursor to skip ahead n
                                // records.
                                advanced = true;
                                cursor.advance(n);
                            } else {
                                // When we get here, we've got the nth key.
                                resolve(cursor.key);
                            }
                        }
                    };

                    req.onerror = function () {
                        reject(req.error);
                    };
                })['catch'](reject);
            });

            executeCallback(promise, callback);
            return promise;
        }

        function keys(callback) {
            var self = this;

            var promise = new Promise(function (resolve, reject) {
                self.ready().then(function () {
                    var dbInfo = self._dbInfo;
                    var store = dbInfo.db.transaction(dbInfo.storeName, 'readonly').objectStore(dbInfo.storeName);

                    var req = store.openCursor();
                    var keys = [];

                    req.onsuccess = function () {
                        var cursor = req.result;

                        if (!cursor) {
                            resolve(keys);
                            return;
                        }

                        keys.push(cursor.key);
                        cursor['continue']();
                    };

                    req.onerror = function () {
                        reject(req.error);
                    };
                })['catch'](reject);
            });

            executeCallback(promise, callback);
            return promise;
        }

        function executeCallback(promise, callback) {
            if (callback) {
                promise.then(function (result) {
                    callback(null, result);
                }, function (error) {
                    callback(error);
                });
            }
        }

        var asyncStorage = {
            _driver: 'asyncStorage',
            _initStorage: _initStorage,
            iterate: iterate,
            getItem: getItem,
            setItem: setItem,
            removeItem: removeItem,
            clear: clear,
            length: length,
            key: key,
            keys: keys
        };

        module.exports = asyncStorage;
<<<<<<< HEAD
    }).call(window);
=======
    }).call(typeof window !== 'undefined' ? window : self);
>>>>>>> ceab4ad1
});
(function (global, factory) {
    if (typeof define === 'function' && define.amd) {
        define('localStorageWrapper', ['exports', 'module'], factory);
    } else if (typeof exports !== 'undefined' && typeof module !== 'undefined') {
        factory(exports, module);
    } else {
        var mod = {
            exports: {}
        };
        factory(mod.exports, mod);
        global.localStorageWrapper = mod.exports;
    }
})(this, function (exports, module) {
    // If IndexedDB isn't available, we'll fall back to localStorage.
    // Note that this will have considerable performance and storage
    // side-effects (all data will be serialized on save and only data that
    // can be converted to a string via `JSON.stringify()` will be saved).
    'use strict';

    (function () {
        'use strict';

<<<<<<< HEAD
=======
        var globalObject = this;
>>>>>>> ceab4ad1
        var serializer = null;
        var localStorage = null;

        // If the app is running inside a Google Chrome packaged webapp, or some
        // other context where localStorage isn't available, we don't use
        // localStorage. This feature detection is preferred over the old
        // `if (window.chrome && window.chrome.runtime)` code.
        // See: https://github.com/mozilla/localForage/issues/68
        try {
            // If localStorage isn't available, we get outta here!
            // This should be inside a try catch
            if (!this.localStorage || !('setItem' in this.localStorage)) {
                return;
            }
            // Initialize localStorage and create a variable to use throughout
            // the code.
            localStorage = this.localStorage;
        } catch (e) {
            return;
        }

        // Config the localStorage backend, using options set in the config.
        function _initStorage(options) {
            var self = this;
            var dbInfo = {};
            if (options) {
                for (var i in options) {
                    dbInfo[i] = options[i];
                }
            }

            dbInfo.keyPrefix = dbInfo.name + '/';

            self._dbInfo = dbInfo;

            return new Promise(function (resolve, reject) {
                var global = window;

                if (typeof global.define === 'function' && global.define.amd) {
                    global.require(['localforageSerializer'], resolve, reject);
                } else if (typeof module !== 'undefined' && (module.exports && typeof require !== 'undefined') || typeof module !== 'undefined' && (module.component && (global.require && global.require.loader === 'component'))) {
                    resolve(require('./../utils/serializer'));
                } else {
                    resolve(global['localforageSerializer']);
                }
            }).then(function (lib) {
                serializer = lib;
                return Promise.resolve();
            });
        }

        // Remove all keys from the datastore, effectively destroying all data in
        // the app's key/value store!
        function clear(callback) {
            var self = this;
            var promise = self.ready().then(function () {
                var keyPrefix = self._dbInfo.keyPrefix;

                for (var i = localStorage.length - 1; i >= 0; i--) {
                    var key = localStorage.key(i);

                    if (key.indexOf(keyPrefix) === 0) {
                        localStorage.removeItem(key);
                    }
                }
            });

            executeCallback(promise, callback);
            return promise;
        }

        // Retrieve an item from the store. Unlike the original async_storage
        // library in Gaia, we don't modify return values at all. If a key's value
        // is `undefined`, we pass that value to the callback function.
        function getItem(key, callback) {
            var self = this;

            // Cast the key to a string, as that's all we can set as a key.
            if (typeof key !== 'string') {
<<<<<<< HEAD
                window.console.warn(key + ' used as a key, but it is not a string.');
=======
                globalObject.console.warn(key + ' used as a key, but it is not a string.');
>>>>>>> ceab4ad1
                key = String(key);
            }

            var promise = self.ready().then(function () {
                var dbInfo = self._dbInfo;
                var result = localStorage.getItem(dbInfo.keyPrefix + key);

                // If a result was found, parse it from the serialized
                // string into a JS object. If result isn't truthy, the key
                // is likely undefined and we'll pass it straight to the
                // callback.
                if (result) {
                    result = serializer.deserialize(result);
                }

                return result;
            });

            executeCallback(promise, callback);
            return promise;
        }

        // Iterate over all items in the store.
        function iterate(iterator, callback) {
            var self = this;

            var promise = self.ready().then(function () {
                var keyPrefix = self._dbInfo.keyPrefix;
                var keyPrefixLength = keyPrefix.length;
                var length = localStorage.length;

                for (var i = 0; i < length; i++) {
                    var key = localStorage.key(i);
                    var value = localStorage.getItem(key);

                    // If a result was found, parse it from the serialized
                    // string into a JS object. If result isn't truthy, the
                    // key is likely undefined and we'll pass it straight
                    // to the iterator.
                    if (value) {
                        value = serializer.deserialize(value);
                    }

                    value = iterator(value, key.substring(keyPrefixLength), i + 1);

                    if (value !== void 0) {
                        return value;
                    }
                }
            });

            executeCallback(promise, callback);
            return promise;
        }

        // Same as localStorage's key() method, except takes a callback.
        function key(n, callback) {
            var self = this;
            var promise = self.ready().then(function () {
                var dbInfo = self._dbInfo;
                var result;
                try {
                    result = localStorage.key(n);
                } catch (error) {
                    result = null;
                }

                // Remove the prefix from the key, if a key is found.
                if (result) {
                    result = result.substring(dbInfo.keyPrefix.length);
                }

                return result;
            });

            executeCallback(promise, callback);
            return promise;
        }
<<<<<<< HEAD

        function keys(callback) {
            var self = this;
            var promise = self.ready().then(function () {
                var dbInfo = self._dbInfo;
                var length = localStorage.length;
                var keys = [];

                for (var i = 0; i < length; i++) {
                    if (localStorage.key(i).indexOf(dbInfo.keyPrefix) === 0) {
                        keys.push(localStorage.key(i).substring(dbInfo.keyPrefix.length));
                    }
                }

                return keys;
            });

            executeCallback(promise, callback);
            return promise;
        }

        // Supply the number of keys in the datastore to the callback function.
        function length(callback) {
            var self = this;
            var promise = self.keys().then(function (keys) {
                return keys.length;
=======

        function keys(callback) {
            var self = this;
            var promise = self.ready().then(function () {
                var dbInfo = self._dbInfo;
                var length = localStorage.length;
                var keys = [];

                for (var i = 0; i < length; i++) {
                    if (localStorage.key(i).indexOf(dbInfo.keyPrefix) === 0) {
                        keys.push(localStorage.key(i).substring(dbInfo.keyPrefix.length));
                    }
                }

                return keys;
>>>>>>> ceab4ad1
            });

            executeCallback(promise, callback);
            return promise;
        }

<<<<<<< HEAD
        // Remove an item from the store, nice and simple.
        function removeItem(key, callback) {
            var self = this;

            // Cast the key to a string, as that's all we can set as a key.
            if (typeof key !== 'string') {
                window.console.warn(key + ' used as a key, but it is not a string.');
                key = String(key);
            }

=======
        // Supply the number of keys in the datastore to the callback function.
        function length(callback) {
            var self = this;
            var promise = self.keys().then(function (keys) {
                return keys.length;
            });

            executeCallback(promise, callback);
            return promise;
        }

        // Remove an item from the store, nice and simple.
        function removeItem(key, callback) {
            var self = this;

            // Cast the key to a string, as that's all we can set as a key.
            if (typeof key !== 'string') {
                globalObject.console.warn(key + ' used as a key, but it is not a string.');
                key = String(key);
            }

>>>>>>> ceab4ad1
            var promise = self.ready().then(function () {
                var dbInfo = self._dbInfo;
                localStorage.removeItem(dbInfo.keyPrefix + key);
            });

            executeCallback(promise, callback);
            return promise;
        }

        // Set a key's value and run an optional callback once the value is set.
        // Unlike Gaia's implementation, the callback function is passed the value,
        // in case you want to operate on that value only after you're sure it
        // saved, or something like that.
        function setItem(key, value, callback) {
            var self = this;

            // Cast the key to a string, as that's all we can set as a key.
            if (typeof key !== 'string') {
<<<<<<< HEAD
                window.console.warn(key + ' used as a key, but it is not a string.');
=======
                globalObject.console.warn(key + ' used as a key, but it is not a string.');
>>>>>>> ceab4ad1
                key = String(key);
            }

            var promise = self.ready().then(function () {
                // Convert undefined values to null.
                // https://github.com/mozilla/localForage/pull/42
                if (value === undefined) {
                    value = null;
                }

                // Save the original value to pass to the callback.
                var originalValue = value;

                return new Promise(function (resolve, reject) {
                    serializer.serialize(value, function (value, error) {
                        if (error) {
                            reject(error);
                        } else {
                            try {
                                var dbInfo = self._dbInfo;
                                localStorage.setItem(dbInfo.keyPrefix + key, value);
                                resolve(originalValue);
                            } catch (e) {
                                // localStorage capacity exceeded.
                                // TODO: Make this a specific error/event.
                                if (e.name === 'QuotaExceededError' || e.name === 'NS_ERROR_DOM_QUOTA_REACHED') {
                                    reject(e);
                                }
                                reject(e);
                            }
                        }
                    });
                });
            });

            executeCallback(promise, callback);
            return promise;
        }

        function executeCallback(promise, callback) {
            if (callback) {
                promise.then(function (result) {
                    callback(null, result);
                }, function (error) {
                    callback(error);
                });
            }
        }

        var localStorageWrapper = {
            _driver: 'localStorageWrapper',
            _initStorage: _initStorage,
            // Default API, from Gaia/localStorage.
            iterate: iterate,
            getItem: getItem,
            setItem: setItem,
            removeItem: removeItem,
            clear: clear,
            length: length,
            key: key,
            keys: keys
        };

        module.exports = localStorageWrapper;
<<<<<<< HEAD
    }).call(window);
=======
    }).call(typeof window !== 'undefined' ? window : self);
>>>>>>> ceab4ad1
});
(function (global, factory) {
    if (typeof define === 'function' && define.amd) {
        define('webSQLStorage', ['exports', 'module'], factory);
    } else if (typeof exports !== 'undefined' && typeof module !== 'undefined') {
        factory(exports, module);
    } else {
        var mod = {
            exports: {}
        };
        factory(mod.exports, mod);
        global.webSQLStorage = mod.exports;
    }
})(this, function (exports, module) {
    /*
     * Includes code from:
     *
     * base64-arraybuffer
     * https://github.com/niklasvh/base64-arraybuffer
     *
     * Copyright (c) 2012 Niklas von Hertzen
     * Licensed under the MIT license.
     */
    'use strict';

    (function () {
        'use strict';

<<<<<<< HEAD
=======
        var globalObject = this;
>>>>>>> ceab4ad1
        var serializer = null;
        var openDatabase = this.openDatabase;

        // If WebSQL methods aren't available, we can stop now.
        if (!openDatabase) {
            return;
        }

        // Open the WebSQL database (automatically creates one if one didn't
        // previously exist), using any options set in the config.
        function _initStorage(options) {
            var self = this;
            var dbInfo = {
                db: null
            };

            if (options) {
                for (var i in options) {
                    dbInfo[i] = typeof options[i] !== 'string' ? options[i].toString() : options[i];
                }
            }

            var dbInfoPromise = new Promise(function (resolve, reject) {
                // Open the database; the openDatabase API will automatically
                // create it for us if it doesn't exist.
                try {
                    dbInfo.db = openDatabase(dbInfo.name, String(dbInfo.version), dbInfo.description, dbInfo.size);
                } catch (e) {
                    return self.setDriver(self.LOCALSTORAGE).then(function () {
                        return self._initStorage(options);
                    }).then(resolve)['catch'](reject);
                }

                // Create our key/value table if it doesn't exist.
                dbInfo.db.transaction(function (t) {
                    t.executeSql('CREATE TABLE IF NOT EXISTS ' + dbInfo.storeName + ' (id INTEGER PRIMARY KEY, key unique, value)', [], function () {
                        self._dbInfo = dbInfo;
                        resolve();
                    }, function (t, error) {
                        reject(error);
                    });
                });
            });

            return new Promise(function (resolve, reject) {
                var global = window;

                if (typeof global.define === 'function' && global.define.amd) {
                    global.require(['localforageSerializer'], resolve, reject);
                } else if (typeof module !== 'undefined' && (module.exports && typeof require !== 'undefined') || typeof module !== 'undefined' && (module.component && (global.require && global.require.loader === 'component'))) {
                    resolve(require('./../utils/serializer'));
                } else {
                    resolve(global['localforageSerializer']);
                }
            }).then(function (lib) {
                serializer = lib;
                return dbInfoPromise;
            });
        }

        function getItem(key, callback) {
            var self = this;

            // Cast the key to a string, as that's all we can set as a key.
            if (typeof key !== 'string') {
<<<<<<< HEAD
                window.console.warn(key + ' used as a key, but it is not a string.');
=======
                globalObject.console.warn(key + ' used as a key, but it is not a string.');
>>>>>>> ceab4ad1
                key = String(key);
            }

            var promise = new Promise(function (resolve, reject) {
                self.ready().then(function () {
                    var dbInfo = self._dbInfo;
                    dbInfo.db.transaction(function (t) {
                        t.executeSql('SELECT * FROM ' + dbInfo.storeName + ' WHERE key = ? LIMIT 1', [key], function (t, results) {
                            var result = results.rows.length ? results.rows.item(0).value : null;

                            // Check to see if this is serialized content we need to
                            // unpack.
                            if (result) {
                                result = serializer.deserialize(result);
                            }

                            resolve(result);
                        }, function (t, error) {

                            reject(error);
                        });
                    });
                })['catch'](reject);
            });

            executeCallback(promise, callback);
            return promise;
        }

        function iterate(iterator, callback) {
            var self = this;

            var promise = new Promise(function (resolve, reject) {
                self.ready().then(function () {
                    var dbInfo = self._dbInfo;

                    dbInfo.db.transaction(function (t) {
                        t.executeSql('SELECT * FROM ' + dbInfo.storeName, [], function (t, results) {
                            var rows = results.rows;
                            var length = rows.length;

                            for (var i = 0; i < length; i++) {
                                var item = rows.item(i);
                                var result = item.value;

                                // Check to see if this is serialized content
                                // we need to unpack.
                                if (result) {
                                    result = serializer.deserialize(result);
                                }

                                result = iterator(result, item.key, i + 1);

                                // void(0) prevents problems with redefinition
                                // of `undefined`.
                                if (result !== void 0) {
                                    resolve(result);
                                    return;
                                }
                            }

                            resolve();
                        }, function (t, error) {
                            reject(error);
                        });
                    });
                })['catch'](reject);
            });

            executeCallback(promise, callback);
            return promise;
        }

        function setItem(key, value, callback) {
            var self = this;

            // Cast the key to a string, as that's all we can set as a key.
            if (typeof key !== 'string') {
<<<<<<< HEAD
                window.console.warn(key + ' used as a key, but it is not a string.');
=======
                globalObject.console.warn(key + ' used as a key, but it is not a string.');
>>>>>>> ceab4ad1
                key = String(key);
            }

            var promise = new Promise(function (resolve, reject) {
                self.ready().then(function () {
                    // The localStorage API doesn't return undefined values in an
                    // "expected" way, so undefined is always cast to null in all
                    // drivers. See: https://github.com/mozilla/localForage/pull/42
                    if (value === undefined) {
                        value = null;
                    }

                    // Save the original value to pass to the callback.
                    var originalValue = value;

                    serializer.serialize(value, function (value, error) {
                        if (error) {
                            reject(error);
                        } else {
                            var dbInfo = self._dbInfo;
                            dbInfo.db.transaction(function (t) {
                                t.executeSql('INSERT OR REPLACE INTO ' + dbInfo.storeName + ' (key, value) VALUES (?, ?)', [key, value], function () {
                                    resolve(originalValue);
                                }, function (t, error) {
                                    reject(error);
                                });
                            }, function (sqlError) {
                                // The transaction failed; check
                                // to see if it's a quota error.
                                if (sqlError.code === sqlError.QUOTA_ERR) {
                                    // We reject the callback outright for now, but
                                    // it's worth trying to re-run the transaction.
                                    // Even if the user accepts the prompt to use
                                    // more storage on Safari, this error will
                                    // be called.
                                    //
                                    // TODO: Try to re-run the transaction.
                                    reject(sqlError);
                                }
                            });
                        }
                    });
                })['catch'](reject);
            });

            executeCallback(promise, callback);
            return promise;
        }

        function removeItem(key, callback) {
            var self = this;

            // Cast the key to a string, as that's all we can set as a key.
            if (typeof key !== 'string') {
<<<<<<< HEAD
                window.console.warn(key + ' used as a key, but it is not a string.');
=======
                globalObject.console.warn(key + ' used as a key, but it is not a string.');
>>>>>>> ceab4ad1
                key = String(key);
            }

            var promise = new Promise(function (resolve, reject) {
                self.ready().then(function () {
                    var dbInfo = self._dbInfo;
                    dbInfo.db.transaction(function (t) {
                        t.executeSql('DELETE FROM ' + dbInfo.storeName + ' WHERE key = ?', [key], function () {
                            resolve();
                        }, function (t, error) {

                            reject(error);
                        });
                    });
                })['catch'](reject);
            });

            executeCallback(promise, callback);
            return promise;
        }

        // Deletes every item in the table.
        // TODO: Find out if this resets the AUTO_INCREMENT number.
        function clear(callback) {
            var self = this;

            var promise = new Promise(function (resolve, reject) {
                self.ready().then(function () {
                    var dbInfo = self._dbInfo;
                    dbInfo.db.transaction(function (t) {
                        t.executeSql('DELETE FROM ' + dbInfo.storeName, [], function () {
                            resolve();
                        }, function (t, error) {
                            reject(error);
                        });
                    });
                })['catch'](reject);
            });

            executeCallback(promise, callback);
            return promise;
        }

        // Does a simple `COUNT(key)` to get the number of items stored in
        // localForage.
        function length(callback) {
            var self = this;

            var promise = new Promise(function (resolve, reject) {
                self.ready().then(function () {
                    var dbInfo = self._dbInfo;
                    dbInfo.db.transaction(function (t) {
                        // Ahhh, SQL makes this one soooooo easy.
                        t.executeSql('SELECT COUNT(key) as c FROM ' + dbInfo.storeName, [], function (t, results) {
                            var result = results.rows.item(0).c;

                            resolve(result);
                        }, function (t, error) {

                            reject(error);
                        });
                    });
                })['catch'](reject);
            });

            executeCallback(promise, callback);
            return promise;
        }

        // Return the key located at key index X; essentially gets the key from a
        // `WHERE id = ?`. This is the most efficient way I can think to implement
        // this rarely-used (in my experience) part of the API, but it can seem
        // inconsistent, because we do `INSERT OR REPLACE INTO` on `setItem()`, so
        // the ID of each key will change every time it's updated. Perhaps a stored
        // procedure for the `setItem()` SQL would solve this problem?
        // TODO: Don't change ID on `setItem()`.
        function key(n, callback) {
            var self = this;

            var promise = new Promise(function (resolve, reject) {
                self.ready().then(function () {
                    var dbInfo = self._dbInfo;
                    dbInfo.db.transaction(function (t) {
                        t.executeSql('SELECT key FROM ' + dbInfo.storeName + ' WHERE id = ? LIMIT 1', [n + 1], function (t, results) {
                            var result = results.rows.length ? results.rows.item(0).key : null;
                            resolve(result);
                        }, function (t, error) {
                            reject(error);
                        });
                    });
                })['catch'](reject);
            });

            executeCallback(promise, callback);
            return promise;
        }

        function keys(callback) {
            var self = this;

            var promise = new Promise(function (resolve, reject) {
                self.ready().then(function () {
                    var dbInfo = self._dbInfo;
                    dbInfo.db.transaction(function (t) {
                        t.executeSql('SELECT key FROM ' + dbInfo.storeName, [], function (t, results) {
                            var keys = [];

                            for (var i = 0; i < results.rows.length; i++) {
                                keys.push(results.rows.item(i).key);
                            }

                            resolve(keys);
                        }, function (t, error) {

                            reject(error);
                        });
                    });
                })['catch'](reject);
            });

            executeCallback(promise, callback);
            return promise;
        }

        function executeCallback(promise, callback) {
            if (callback) {
                promise.then(function (result) {
                    callback(null, result);
                }, function (error) {
                    callback(error);
                });
            }
        }

        var webSQLStorage = {
            _driver: 'webSQLStorage',
            _initStorage: _initStorage,
            iterate: iterate,
            getItem: getItem,
            setItem: setItem,
            removeItem: removeItem,
            clear: clear,
            length: length,
            key: key,
            keys: keys
        };

        module.exports = webSQLStorage;
<<<<<<< HEAD
    }).call(window);
=======
    }).call(typeof window !== 'undefined' ? window : self);
>>>>>>> ceab4ad1
});
(function (global, factory) {
    if (typeof define === 'function' && define.amd) {
        define('localforage', ['exports', 'module'], factory);
    } else if (typeof exports !== 'undefined' && typeof module !== 'undefined') {
        factory(exports, module);
    } else {
        var mod = {
            exports: {}
        };
        factory(mod.exports, mod);
        global.localforage = mod.exports;
    }
})(this, function (exports, module) {
    'use strict';

    function _classCallCheck(instance, Constructor) { if (!(instance instanceof Constructor)) { throw new TypeError('Cannot call a class as a function'); } }

    (function () {
        'use strict';

        // Custom drivers are stored here when `defineDriver()` is called.
        // They are shared across all instances of localForage.
        var CustomDrivers = {};

        var DriverType = {
            INDEXEDDB: 'asyncStorage',
            LOCALSTORAGE: 'localStorageWrapper',
            WEBSQL: 'webSQLStorage'
        };

        var DefaultDriverOrder = [DriverType.INDEXEDDB, DriverType.WEBSQL, DriverType.LOCALSTORAGE];

        var LibraryMethods = ['clear', 'getItem', 'iterate', 'key', 'keys', 'length', 'removeItem', 'setItem'];

        var DefaultConfig = {
            description: '',
            driver: DefaultDriverOrder.slice(),
            name: 'localforage',
            // Default DB size is _JUST UNDER_ 5MB, as it's the highest size
            // we can use without a prompt.
            size: 4980736,
            storeName: 'keyvaluepairs',
            version: 1.0
        };

        // Check to see if IndexedDB is available and if it is the latest
        // implementation; it's our preferred backend library. We use "_spec_test"
        // as the name of the database because it's not the one we'll operate on,
        // but it's useful to make sure its using the right spec.
        // See: https://github.com/mozilla/localForage/issues/128
        var driverSupport = (function (self) {
            // Initialize IndexedDB; fall back to vendor-prefixed versions
            // if needed.
            var indexedDB = indexedDB || self.indexedDB || self.webkitIndexedDB || self.mozIndexedDB || self.OIndexedDB || self.msIndexedDB;

            var result = {};

            result[DriverType.WEBSQL] = !!self.openDatabase;
            result[DriverType.INDEXEDDB] = !!(function () {
                // We mimic PouchDB here; just UA test for Safari (which, as of
                // iOS 8/Yosemite, doesn't properly support IndexedDB).
                // IndexedDB support is broken and different from Blink's.
                // This is faster than the test case (and it's sync), so we just
                // do this. *SIGH*
                // http://bl.ocks.org/nolanlawson/raw/c83e9039edf2278047e9/
                //
                // We test for openDatabase because IE Mobile identifies itself
                // as Safari. Oh the lulz...
                if (typeof self.openDatabase !== 'undefined' && self.navigator && self.navigator.userAgent && /Safari/.test(self.navigator.userAgent) && !/Chrome/.test(self.navigator.userAgent)) {
                    return false;
                }
                try {
                    return indexedDB && typeof indexedDB.open === 'function' &&
                    // Some Samsung/HTC Android 4.0-4.3 devices
                    // have older IndexedDB specs; if this isn't available
                    // their IndexedDB is too old for us to use.
                    // (Replaces the onupgradeneeded test.)
                    typeof self.IDBKeyRange !== 'undefined';
                } catch (e) {
                    return false;
                }
            })();

            result[DriverType.LOCALSTORAGE] = !!(function () {
                try {
                    return self.localStorage && 'setItem' in self.localStorage && self.localStorage.setItem;
                } catch (e) {
                    return false;
                }
            })();

            return result;
        })(this);

        var isArray = Array.isArray || function (arg) {
            return Object.prototype.toString.call(arg) === '[object Array]';
        };

        function callWhenReady(localForageInstance, libraryMethod) {
            localForageInstance[libraryMethod] = function () {
                var _args = arguments;
                return localForageInstance.ready().then(function () {
                    return localForageInstance[libraryMethod].apply(localForageInstance, _args);
                });
            };
        }

        function extend() {
            for (var i = 1; i < arguments.length; i++) {
                var arg = arguments[i];

                if (arg) {
                    for (var key in arg) {
                        if (arg.hasOwnProperty(key)) {
                            if (isArray(arg[key])) {
                                arguments[0][key] = arg[key].slice();
                            } else {
                                arguments[0][key] = arg[key];
                            }
                        }
                    }
                }
            }

            return arguments[0];
        }

        function isLibraryDriver(driverName) {
            for (var driver in DriverType) {
                if (DriverType.hasOwnProperty(driver) && DriverType[driver] === driverName) {
                    return true;
                }
            }

            return false;
        }

        var LocalForage = (function () {
            function LocalForage(options) {
                _classCallCheck(this, LocalForage);

                this.INDEXEDDB = DriverType.INDEXEDDB;
                this.LOCALSTORAGE = DriverType.LOCALSTORAGE;
                this.WEBSQL = DriverType.WEBSQL;

                this._config = extend({}, DefaultConfig, options);
                this._driverSet = null;
                this._ready = false;
                this._dbInfo = null;

                // Add a stub for each driver API method that delays the call to the
                // corresponding driver method until localForage is ready. These stubs
                // will be replaced by the driver methods as soon as the driver is
                // loaded, so there is no performance impact.
                for (var i = 0; i < LibraryMethods.length; i++) {
                    callWhenReady(this, LibraryMethods[i]);
                }

                this.setDriver(this._config.driver);
            }

            // Set any config values for localForage; can be called anytime before
            // the first API call (e.g. `getItem`, `setItem`).
            // We loop through options so we don't overwrite existing config
            // values.

            LocalForage.prototype.config = function config(options) {
                // If the options argument is an object, we use it to set values.
                // Otherwise, we return either a specified config value or all
                // config values.
                if (typeof options === 'object') {
                    // If localforage is ready and fully initialized, we can't set
                    // any new configuration values. Instead, we return an error.
                    if (this._ready) {
                        return new Error('Can\'t call config() after localforage ' + 'has been used.');
                    }

                    for (var i in options) {
                        if (i === 'storeName') {
                            options[i] = options[i].replace(/\W/g, '_');
                        }

                        this._config[i] = options[i];
                    }

                    // after all config options are set and
                    // the driver option is used, try setting it
                    if ('driver' in options && options.driver) {
                        this.setDriver(this._config.driver);
                    }

                    return true;
                } else if (typeof options === 'string') {
                    return this._config[options];
                } else {
                    return this._config;
                }
            };

            // Used to define a custom driver, shared across all instances of
            // localForage.

            LocalForage.prototype.defineDriver = function defineDriver(driverObject, callback, errorCallback) {
                var promise = new Promise(function (resolve, reject) {
                    try {
                        var driverName = driverObject._driver;
                        var complianceError = new Error('Custom driver not compliant; see ' + 'https://mozilla.github.io/localForage/#definedriver');
                        var namingError = new Error('Custom driver name already in use: ' + driverObject._driver);

                        // A driver name should be defined and not overlap with the
                        // library-defined, default drivers.
                        if (!driverObject._driver) {
                            reject(complianceError);
                            return;
                        }
                        if (isLibraryDriver(driverObject._driver)) {
                            reject(namingError);
                            return;
                        }

                        var customDriverMethods = LibraryMethods.concat('_initStorage');
                        for (var i = 0; i < customDriverMethods.length; i++) {
                            var customDriverMethod = customDriverMethods[i];
                            if (!customDriverMethod || !driverObject[customDriverMethod] || typeof driverObject[customDriverMethod] !== 'function') {
                                reject(complianceError);
                                return;
                            }
                        }

                        var supportPromise = Promise.resolve(true);
                        if ('_support' in driverObject) {
                            if (driverObject._support && typeof driverObject._support === 'function') {
                                supportPromise = driverObject._support();
                            } else {
                                supportPromise = Promise.resolve(!!driverObject._support);
                            }
                        }

                        supportPromise.then(function (supportResult) {
                            driverSupport[driverName] = supportResult;
                            CustomDrivers[driverName] = driverObject;
                            resolve();
                        }, reject);
                    } catch (e) {
                        reject(e);
                    }
                });

                promise.then(callback, errorCallback);
                return promise;
            };

            LocalForage.prototype.driver = function driver() {
                return this._driver || null;
            };

            LocalForage.prototype.ready = function ready(callback) {
                var self = this;

                var promise = new Promise(function (resolve, reject) {
                    self._driverSet.then(function () {
                        if (self._ready === null) {
                            self._ready = self._initStorage(self._config);
                        }

                        self._ready.then(resolve, reject);
                    })['catch'](reject);
                });

                promise.then(callback, callback);
                return promise;
            };

            LocalForage.prototype.setDriver = function setDriver(drivers, callback, errorCallback) {
                var self = this;

                if (typeof drivers === 'string') {
                    drivers = [drivers];
                }

                this._driverSet = new Promise(function (resolve, reject) {
                    var driverName = self._getFirstSupportedDriver(drivers);
                    var error = new Error('No available storage method found.');

                    if (!driverName) {
                        self._driverSet = Promise.reject(error);
                        reject(error);
                        return;
                    }

                    self._dbInfo = null;
                    self._ready = null;

                    if (isLibraryDriver(driverName)) {
                        var driverPromise;
                        switch (driverName) {
                            case self.INDEXEDDB:
                                driverPromise = new Promise(function (resolve, reject) {
                                    var global = window;

                                    if (typeof global.define === 'function' && global.define.amd) {
                                        global.require(['asyncStorage'], resolve, reject);
                                    } else if (typeof module !== 'undefined' && (module.exports && typeof require !== 'undefined') || typeof module !== 'undefined' && (module.component && (global.require && global.require.loader === 'component'))) {
                                        resolve(require('./drivers/indexeddb'));
                                    } else {
                                        resolve(global['asyncStorage']);
                                    }
                                });
                                break;
                            case self.LOCALSTORAGE:
                                driverPromise = new Promise(function (resolve, reject) {
                                    var global = window;

                                    if (typeof global.define === 'function' && global.define.amd) {
                                        global.require(['localStorageWrapper'], resolve, reject);
                                    } else if (typeof module !== 'undefined' && (module.exports && typeof require !== 'undefined') || typeof module !== 'undefined' && (module.component && (global.require && global.require.loader === 'component'))) {
                                        resolve(require('./drivers/localstorage'));
                                    } else {
                                        resolve(global['localStorageWrapper']);
                                    }
                                });
                                break;
                            case self.WEBSQL:
                                driverPromise = new Promise(function (resolve, reject) {
                                    var global = window;

                                    if (typeof global.define === 'function' && global.define.amd) {
                                        global.require(['webSQLStorage'], resolve, reject);
                                    } else if (typeof module !== 'undefined' && (module.exports && typeof require !== 'undefined') || typeof module !== 'undefined' && (module.component && (global.require && global.require.loader === 'component'))) {
                                        resolve(require('./drivers/websql'));
                                    } else {
                                        resolve(global['webSQLStorage']);
                                    }
                                });
                                break;
                        }
                        driverPromise.then(function (driver) {
                            self._extend(driver);
                            resolve();
                        });
                    } else if (CustomDrivers[driverName]) {
                        self._extend(CustomDrivers[driverName]);
                        resolve();
                    } else {
                        self._driverSet = Promise.reject(error);
                        reject(error);
                    }
                });

                function setDriverToConfig() {
                    self._config.driver = self.driver();
                }
                this._driverSet.then(setDriverToConfig, setDriverToConfig);

                this._driverSet.then(callback, errorCallback);
                return this._driverSet;
            };

            LocalForage.prototype.supports = function supports(driverName) {
                return !!driverSupport[driverName];
            };

            LocalForage.prototype._extend = function _extend(libraryMethodsAndProperties) {
                extend(this, libraryMethodsAndProperties);
            };

            // Used to determine which driver we should use as the backend for this
            // instance of localForage.

            LocalForage.prototype._getFirstSupportedDriver = function _getFirstSupportedDriver(drivers) {
                if (drivers && isArray(drivers)) {
                    for (var i = 0; i < drivers.length; i++) {
                        var driver = drivers[i];

                        if (this.supports(driver)) {
                            return driver;
                        }
                    }
                }

                return null;
            };

            LocalForage.prototype.createInstance = function createInstance(options) {
                return new LocalForage(options);
            };

            return LocalForage;
        })();

        // The actual localForage object that we expose as a module or via a
        // global. It's extended by pulling in one of our other libraries.
        var localForage = new LocalForage();

        module.exports = localForage;
<<<<<<< HEAD
    }).call(window);
=======
    }).call(typeof window !== 'undefined' ? window : self);
>>>>>>> ceab4ad1
});<|MERGE_RESOLUTION|>--- conflicted
+++ resolved
@@ -957,11 +957,7 @@
         };
 
         module.exports = localforageSerializer;
-<<<<<<< HEAD
-    }).call(window);
-=======
     }).call(typeof window !== 'undefined' ? window : self);
->>>>>>> ceab4ad1
 });
 (function (global, factory) {
     if (typeof define === 'function' && define.amd) {
@@ -982,15 +978,8 @@
 
     (function () {
         'use strict';
-<<<<<<< HEAD
-
-        // Originally found in https://github.com/mozilla-b2g/gaia/blob/e8f624e4cc9ea945727278039b3bc9bcb9f8667a/shared/js/async_storage.js
-
-=======
-
-        // Originally found in https://github.com/mozilla-b2g/gaia/blob/e8f624e4cc9ea945727278039b3bc9bcb9f8667a/shared/js/async_storage.js
+
         var globalObject = this;
->>>>>>> ceab4ad1
         // Initialize IndexedDB; fall back to vendor-prefixed versions if needed.
         var indexedDB = indexedDB || this.indexedDB || this.webkitIndexedDB || this.mozIndexedDB || this.OIndexedDB || this.msIndexedDB;
 
@@ -1014,11 +1003,7 @@
                 if (e.name !== 'TypeError') {
                     throw e;
                 }
-<<<<<<< HEAD
-                var BlobBuilder = window.BlobBuilder || window.MSBlobBuilder || window.MozBlobBuilder || window.WebKitBlobBuilder;
-=======
                 var BlobBuilder = globalObject.BlobBuilder || globalObject.MSBlobBuilder || globalObject.MozBlobBuilder || globalObject.WebKitBlobBuilder;
->>>>>>> ceab4ad1
                 var builder = new BlobBuilder();
                 for (var i = 0; i < parts.length; i += 1) {
                     builder.append(parts[i]);
@@ -1191,11 +1176,7 @@
 
             // Cast the key to a string, as that's all we can set as a key.
             if (typeof key !== 'string') {
-<<<<<<< HEAD
-                window.console.warn(key + ' used as a key, but it is not a string.');
-=======
                 globalObject.console.warn(key + ' used as a key, but it is not a string.');
->>>>>>> ceab4ad1
                 key = String(key);
             }
 
@@ -1234,7 +1215,6 @@
                 self.ready().then(function () {
                     var dbInfo = self._dbInfo;
                     var store = dbInfo.db.transaction(dbInfo.storeName, 'readonly').objectStore(dbInfo.storeName);
-<<<<<<< HEAD
 
                     var req = store.openCursor();
                     var iterationNumber = 1;
@@ -1242,15 +1222,6 @@
                     req.onsuccess = function () {
                         var cursor = req.result;
 
-=======
-
-                    var req = store.openCursor();
-                    var iterationNumber = 1;
-
-                    req.onsuccess = function () {
-                        var cursor = req.result;
-
->>>>>>> ceab4ad1
                         if (cursor) {
                             var value = cursor.value;
                             if (_isEncodedBlob(value)) {
@@ -1284,11 +1255,7 @@
 
             // Cast the key to a string, as that's all we can set as a key.
             if (typeof key !== 'string') {
-<<<<<<< HEAD
-                window.console.warn(key + ' used as a key, but it is not a string.');
-=======
                 globalObject.console.warn(key + ' used as a key, but it is not a string.');
->>>>>>> ceab4ad1
                 key = String(key);
             }
 
@@ -1344,11 +1311,7 @@
 
             // Cast the key to a string, as that's all we can set as a key.
             if (typeof key !== 'string') {
-<<<<<<< HEAD
-                window.console.warn(key + ' used as a key, but it is not a string.');
-=======
                 globalObject.console.warn(key + ' used as a key, but it is not a string.');
->>>>>>> ceab4ad1
                 key = String(key);
             }
 
@@ -1542,11 +1505,7 @@
         };
 
         module.exports = asyncStorage;
-<<<<<<< HEAD
-    }).call(window);
-=======
     }).call(typeof window !== 'undefined' ? window : self);
->>>>>>> ceab4ad1
 });
 (function (global, factory) {
     if (typeof define === 'function' && define.amd) {
@@ -1570,10 +1529,7 @@
     (function () {
         'use strict';
 
-<<<<<<< HEAD
-=======
         var globalObject = this;
->>>>>>> ceab4ad1
         var serializer = null;
         var localStorage = null;
 
@@ -1653,11 +1609,7 @@
 
             // Cast the key to a string, as that's all we can set as a key.
             if (typeof key !== 'string') {
-<<<<<<< HEAD
-                window.console.warn(key + ' used as a key, but it is not a string.');
-=======
                 globalObject.console.warn(key + ' used as a key, but it is not a string.');
->>>>>>> ceab4ad1
                 key = String(key);
             }
 
@@ -1736,7 +1688,6 @@
             executeCallback(promise, callback);
             return promise;
         }
-<<<<<<< HEAD
 
         function keys(callback) {
             var self = this;
@@ -1763,46 +1714,6 @@
             var self = this;
             var promise = self.keys().then(function (keys) {
                 return keys.length;
-=======
-
-        function keys(callback) {
-            var self = this;
-            var promise = self.ready().then(function () {
-                var dbInfo = self._dbInfo;
-                var length = localStorage.length;
-                var keys = [];
-
-                for (var i = 0; i < length; i++) {
-                    if (localStorage.key(i).indexOf(dbInfo.keyPrefix) === 0) {
-                        keys.push(localStorage.key(i).substring(dbInfo.keyPrefix.length));
-                    }
-                }
-
-                return keys;
->>>>>>> ceab4ad1
-            });
-
-            executeCallback(promise, callback);
-            return promise;
-        }
-
-<<<<<<< HEAD
-        // Remove an item from the store, nice and simple.
-        function removeItem(key, callback) {
-            var self = this;
-
-            // Cast the key to a string, as that's all we can set as a key.
-            if (typeof key !== 'string') {
-                window.console.warn(key + ' used as a key, but it is not a string.');
-                key = String(key);
-            }
-
-=======
-        // Supply the number of keys in the datastore to the callback function.
-        function length(callback) {
-            var self = this;
-            var promise = self.keys().then(function (keys) {
-                return keys.length;
             });
 
             executeCallback(promise, callback);
@@ -1819,7 +1730,6 @@
                 key = String(key);
             }
 
->>>>>>> ceab4ad1
             var promise = self.ready().then(function () {
                 var dbInfo = self._dbInfo;
                 localStorage.removeItem(dbInfo.keyPrefix + key);
@@ -1838,11 +1748,7 @@
 
             // Cast the key to a string, as that's all we can set as a key.
             if (typeof key !== 'string') {
-<<<<<<< HEAD
-                window.console.warn(key + ' used as a key, but it is not a string.');
-=======
                 globalObject.console.warn(key + ' used as a key, but it is not a string.');
->>>>>>> ceab4ad1
                 key = String(key);
             }
 
@@ -1907,11 +1813,7 @@
         };
 
         module.exports = localStorageWrapper;
-<<<<<<< HEAD
-    }).call(window);
-=======
     }).call(typeof window !== 'undefined' ? window : self);
->>>>>>> ceab4ad1
 });
 (function (global, factory) {
     if (typeof define === 'function' && define.amd) {
@@ -1940,10 +1842,7 @@
     (function () {
         'use strict';
 
-<<<<<<< HEAD
-=======
         var globalObject = this;
->>>>>>> ceab4ad1
         var serializer = null;
         var openDatabase = this.openDatabase;
 
@@ -2009,11 +1908,7 @@
 
             // Cast the key to a string, as that's all we can set as a key.
             if (typeof key !== 'string') {
-<<<<<<< HEAD
-                window.console.warn(key + ' used as a key, but it is not a string.');
-=======
                 globalObject.console.warn(key + ' used as a key, but it is not a string.');
->>>>>>> ceab4ad1
                 key = String(key);
             }
 
@@ -2092,11 +1987,7 @@
 
             // Cast the key to a string, as that's all we can set as a key.
             if (typeof key !== 'string') {
-<<<<<<< HEAD
-                window.console.warn(key + ' used as a key, but it is not a string.');
-=======
                 globalObject.console.warn(key + ' used as a key, but it is not a string.');
->>>>>>> ceab4ad1
                 key = String(key);
             }
 
@@ -2151,11 +2042,7 @@
 
             // Cast the key to a string, as that's all we can set as a key.
             if (typeof key !== 'string') {
-<<<<<<< HEAD
-                window.console.warn(key + ' used as a key, but it is not a string.');
-=======
                 globalObject.console.warn(key + ' used as a key, but it is not a string.');
->>>>>>> ceab4ad1
                 key = String(key);
             }
 
@@ -2304,11 +2191,7 @@
         };
 
         module.exports = webSQLStorage;
-<<<<<<< HEAD
-    }).call(window);
-=======
     }).call(typeof window !== 'undefined' ? window : self);
->>>>>>> ceab4ad1
 });
 (function (global, factory) {
     if (typeof define === 'function' && define.amd) {
@@ -2705,9 +2588,5 @@
         var localForage = new LocalForage();
 
         module.exports = localForage;
-<<<<<<< HEAD
-    }).call(window);
-=======
     }).call(typeof window !== 'undefined' ? window : self);
->>>>>>> ceab4ad1
 });