/*!
    localForage -- Offline Storage, Improved
    Version 0.1.0
    http://mozilla.github.io/localForage
    (c) 2013-2014 Mozilla, Apache License 2.0
*/
(function() {
var define, requireModule, require, requirejs;

(function() {
  var registry = {}, seen = {};

  define = function(name, deps, callback) {
    registry[name] = { deps: deps, callback: callback };
  };

  requirejs = require = requireModule = function(name) {
  requirejs._eak_seen = registry;

    if (seen[name]) { return seen[name]; }
    seen[name] = {};

    if (!registry[name]) {
      throw new Error("Could not find module " + name);
    }

    var mod = registry[name],
        deps = mod.deps,
        callback = mod.callback,
        reified = [],
        exports;

    for (var i=0, l=deps.length; i<l; i++) {
      if (deps[i] === 'exports') {
        reified.push(exports = {});
      } else {
        reified.push(requireModule(resolve(deps[i])));
      }
    }

    var value = callback.apply(this, reified);
    return seen[name] = exports || value;

    function resolve(child) {
      if (child.charAt(0) !== '.') { return child; }
      var parts = child.split("/");
      var parentBase = name.split("/").slice(0, -1);

      for (var i=0, l=parts.length; i<l; i++) {
        var part = parts[i];

        if (part === '..') { parentBase.pop(); }
        else if (part === '.') { continue; }
        else { parentBase.push(part); }
      }

      return parentBase.join("/");
    }
  };
})();

define("promise/all", 
  ["./utils","exports"],
  function(__dependency1__, __exports__) {
    "use strict";
    /* global toString */

    var isArray = __dependency1__.isArray;
    var isFunction = __dependency1__.isFunction;

    /**
      Returns a promise that is fulfilled when all the given promises have been
      fulfilled, or rejected if any of them become rejected. The return promise
      is fulfilled with an array that gives all the values in the order they were
      passed in the `promises` array argument.

      Example:

      ```javascript
      var promise1 = RSVP.resolve(1);
      var promise2 = RSVP.resolve(2);
      var promise3 = RSVP.resolve(3);
      var promises = [ promise1, promise2, promise3 ];

      RSVP.all(promises).then(function(array){
        // The array here would be [ 1, 2, 3 ];
      });
      ```

      If any of the `promises` given to `RSVP.all` are rejected, the first promise
      that is rejected will be given as an argument to the returned promises's
      rejection handler. For example:

      Example:

      ```javascript
      var promise1 = RSVP.resolve(1);
      var promise2 = RSVP.reject(new Error("2"));
      var promise3 = RSVP.reject(new Error("3"));
      var promises = [ promise1, promise2, promise3 ];

      RSVP.all(promises).then(function(array){
        // Code here never runs because there are rejected promises!
      }, function(error) {
        // error.message === "2"
      });
      ```

      @method all
      @for RSVP
      @param {Array} promises
      @param {String} label
      @return {Promise} promise that is fulfilled when all `promises` have been
      fulfilled, or rejected if any of them become rejected.
    */
    function all(promises) {
      /*jshint validthis:true */
      var Promise = this;

      if (!isArray(promises)) {
        throw new TypeError('You must pass an array to all.');
      }

      return new Promise(function(resolve, reject) {
        var results = [], remaining = promises.length,
        promise;

        if (remaining === 0) {
          resolve([]);
        }

        function resolver(index) {
          return function(value) {
            resolveAll(index, value);
          };
        }

        function resolveAll(index, value) {
          results[index] = value;
          if (--remaining === 0) {
            resolve(results);
          }
        }

        for (var i = 0; i < promises.length; i++) {
          promise = promises[i];

          if (promise && isFunction(promise.then)) {
            promise.then(resolver(i), reject);
          } else {
            resolveAll(i, promise);
          }
        }
      });
    }

    __exports__.all = all;
  });
define("promise/asap", 
  ["exports"],
  function(__exports__) {
    "use strict";
    var browserGlobal = (typeof window !== 'undefined') ? window : {};
    var BrowserMutationObserver = browserGlobal.MutationObserver || browserGlobal.WebKitMutationObserver;
    var local = (typeof global !== 'undefined') ? global : this;

    // node
    function useNextTick() {
      return function() {
        process.nextTick(flush);
      };
    }

    function useMutationObserver() {
      var iterations = 0;
      var observer = new BrowserMutationObserver(flush);
      var node = document.createTextNode('');
      observer.observe(node, { characterData: true });

      return function() {
        node.data = (iterations = ++iterations % 2);
      };
    }

    function useSetTimeout() {
      return function() {
        local.setTimeout(flush, 1);
      };
    }

    var queue = [];
    function flush() {
      for (var i = 0; i < queue.length; i++) {
        var tuple = queue[i];
        var callback = tuple[0], arg = tuple[1];
        callback(arg);
      }
      queue = [];
    }

    var scheduleFlush;

    // Decide what async method to use to triggering processing of queued callbacks:
    if (typeof process !== 'undefined' && {}.toString.call(process) === '[object process]') {
      scheduleFlush = useNextTick();
    } else if (BrowserMutationObserver) {
      scheduleFlush = useMutationObserver();
    } else {
      scheduleFlush = useSetTimeout();
    }

    function asap(callback, arg) {
      var length = queue.push([callback, arg]);
      if (length === 1) {
        // If length is 1, that means that we need to schedule an async flush.
        // If additional callbacks are queued before the queue is flushed, they
        // will be processed by this flush that we are scheduling.
        scheduleFlush();
      }
    }

    __exports__.asap = asap;
  });
define("promise/cast", 
  ["exports"],
  function(__exports__) {
    "use strict";
    /**
      `RSVP.Promise.cast` returns the same promise if that promise shares a constructor
      with the promise being casted.

      Example:

      ```javascript
      var promise = RSVP.resolve(1);
      var casted = RSVP.Promise.cast(promise);

      console.log(promise === casted); // true
      ```

      In the case of a promise whose constructor does not match, it is assimilated.
      The resulting promise will fulfill or reject based on the outcome of the
      promise being casted.

      In the case of a non-promise, a promise which will fulfill with that value is
      returned.

      Example:

      ```javascript
      var value = 1; // could be a number, boolean, string, undefined...
      var casted = RSVP.Promise.cast(value);

      console.log(value === casted); // false
      console.log(casted instanceof RSVP.Promise) // true

      casted.then(function(val) {
        val === value // => true
      });
      ```

      `RSVP.Promise.cast` is similar to `RSVP.resolve`, but `RSVP.Promise.cast` differs in the
      following ways:
      * `RSVP.Promise.cast` serves as a memory-efficient way of getting a promise, when you
      have something that could either be a promise or a value. RSVP.resolve
      will have the same effect but will create a new promise wrapper if the
      argument is a promise.
      * `RSVP.Promise.cast` is a way of casting incoming thenables or promise subclasses to
      promises of the exact class specified, so that the resulting object's `then` is
      ensured to have the behavior of the constructor you are calling cast on (i.e., RSVP.Promise).

      @method cast
      @for RSVP
      @param {Object} object to be casted
      @return {Promise} promise that is fulfilled when all properties of `promises`
      have been fulfilled, or rejected if any of them become rejected.
    */


    function cast(object) {
      /*jshint validthis:true */
      if (object && typeof object === 'object' && object.constructor === this) {
        return object;
      }

      var Promise = this;

      return new Promise(function(resolve) {
        resolve(object);
      });
    }

    __exports__.cast = cast;
  });
define("promise/config", 
  ["exports"],
  function(__exports__) {
    "use strict";
    var config = {
      instrument: false
    };

    function configure(name, value) {
      if (arguments.length === 2) {
        config[name] = value;
      } else {
        return config[name];
      }
    }

    __exports__.config = config;
    __exports__.configure = configure;
  });
define("promise/polyfill", 
  ["./promise","./utils","exports"],
  function(__dependency1__, __dependency2__, __exports__) {
    "use strict";
    var RSVPPromise = __dependency1__.Promise;
    var isFunction = __dependency2__.isFunction;

    function polyfill() {
      var es6PromiseSupport = 
        "Promise" in window &&
        // Some of these methods are missing from
        // Firefox/Chrome experimental implementations
        "cast" in window.Promise &&
        "resolve" in window.Promise &&
        "reject" in window.Promise &&
        "all" in window.Promise &&
        "race" in window.Promise &&
        // Older version of the spec had a resolver object
        // as the arg rather than a function
        (function() {
          var resolve;
          new window.Promise(function(r) { resolve = r; });
          return isFunction(resolve);
        }());

      if (!es6PromiseSupport) {
        window.Promise = RSVPPromise;
      }
    }

    __exports__.polyfill = polyfill;
  });
define("promise/promise", 
  ["./config","./utils","./cast","./all","./race","./resolve","./reject","./asap","exports"],
  function(__dependency1__, __dependency2__, __dependency3__, __dependency4__, __dependency5__, __dependency6__, __dependency7__, __dependency8__, __exports__) {
    "use strict";
    var config = __dependency1__.config;
    var configure = __dependency1__.configure;
    var objectOrFunction = __dependency2__.objectOrFunction;
    var isFunction = __dependency2__.isFunction;
    var now = __dependency2__.now;
    var cast = __dependency3__.cast;
    var all = __dependency4__.all;
    var race = __dependency5__.race;
    var staticResolve = __dependency6__.resolve;
    var staticReject = __dependency7__.reject;
    var asap = __dependency8__.asap;

    var counter = 0;

    config.async = asap; // default async is asap;

    function Promise(resolver) {
      if (!isFunction(resolver)) {
        throw new TypeError('You must pass a resolver function as the first argument to the promise constructor');
      }

      if (!(this instanceof Promise)) {
        throw new TypeError("Failed to construct 'Promise': Please use the 'new' operator, this object constructor cannot be called as a function.");
      }

      this._subscribers = [];

      invokeResolver(resolver, this);
    }

    function invokeResolver(resolver, promise) {
      function resolvePromise(value) {
        resolve(promise, value);
      }

      function rejectPromise(reason) {
        reject(promise, reason);
      }

      try {
        resolver(resolvePromise, rejectPromise);
      } catch(e) {
        rejectPromise(e);
      }
    }

    function invokeCallback(settled, promise, callback, detail) {
      var hasCallback = isFunction(callback),
          value, error, succeeded, failed;

      if (hasCallback) {
        try {
          value = callback(detail);
          succeeded = true;
        } catch(e) {
          failed = true;
          error = e;
        }
      } else {
        value = detail;
        succeeded = true;
      }

      if (handleThenable(promise, value)) {
        return;
      } else if (hasCallback && succeeded) {
        resolve(promise, value);
      } else if (failed) {
        reject(promise, error);
      } else if (settled === FULFILLED) {
        resolve(promise, value);
      } else if (settled === REJECTED) {
        reject(promise, value);
      }
    }

    var PENDING   = void 0;
    var SEALED    = 0;
    var FULFILLED = 1;
    var REJECTED  = 2;

    function subscribe(parent, child, onFulfillment, onRejection) {
      var subscribers = parent._subscribers;
      var length = subscribers.length;

      subscribers[length] = child;
      subscribers[length + FULFILLED] = onFulfillment;
      subscribers[length + REJECTED]  = onRejection;
    }

    function publish(promise, settled) {
      var child, callback, subscribers = promise._subscribers, detail = promise._detail;

      for (var i = 0; i < subscribers.length; i += 3) {
        child = subscribers[i];
        callback = subscribers[i + settled];

        invokeCallback(settled, child, callback, detail);
      }

      promise._subscribers = null;
    }

    Promise.prototype = {
      constructor: Promise,

      _state: undefined,
      _detail: undefined,
      _subscribers: undefined,

      then: function(onFulfillment, onRejection) {
        var promise = this;

        var thenPromise = new this.constructor(function() {});

        if (this._state) {
          var callbacks = arguments;
          config.async(function invokePromiseCallback() {
            invokeCallback(promise._state, thenPromise, callbacks[promise._state - 1], promise._detail);
          });
        } else {
          subscribe(this, thenPromise, onFulfillment, onRejection);
        }

        return thenPromise;
      },

      'catch': function(onRejection) {
        return this.then(null, onRejection);
      }
    };

    Promise.all = all;
    Promise.cast = cast;
    Promise.race = race;
    Promise.resolve = staticResolve;
    Promise.reject = staticReject;

    function handleThenable(promise, value) {
      var then = null,
      resolved;

      try {
        if (promise === value) {
          throw new TypeError("A promises callback cannot return that same promise.");
        }

        if (objectOrFunction(value)) {
          then = value.then;

          if (isFunction(then)) {
            then.call(value, function(val) {
              if (resolved) { return true; }
              resolved = true;

              if (value !== val) {
                resolve(promise, val);
              } else {
                fulfill(promise, val);
              }
            }, function(val) {
              if (resolved) { return true; }
              resolved = true;

              reject(promise, val);
            });

            return true;
          }
        }
      } catch (error) {
        if (resolved) { return true; }
        reject(promise, error);
        return true;
      }

      return false;
    }

    function resolve(promise, value) {
      if (promise === value) {
        fulfill(promise, value);
      } else if (!handleThenable(promise, value)) {
        fulfill(promise, value);
      }
    }

    function fulfill(promise, value) {
      if (promise._state !== PENDING) { return; }
      promise._state = SEALED;
      promise._detail = value;

      config.async(publishFulfillment, promise);
    }

    function reject(promise, reason) {
      if (promise._state !== PENDING) { return; }
      promise._state = SEALED;
      promise._detail = reason;

      config.async(publishRejection, promise);
    }

    function publishFulfillment(promise) {
      publish(promise, promise._state = FULFILLED);
    }

    function publishRejection(promise) {
      publish(promise, promise._state = REJECTED);
    }

    __exports__.Promise = Promise;
  });
define("promise/race", 
  ["./utils","exports"],
  function(__dependency1__, __exports__) {
    "use strict";
    /* global toString */
    var isArray = __dependency1__.isArray;

    /**
      `RSVP.race` allows you to watch a series of promises and act as soon as the
      first promise given to the `promises` argument fulfills or rejects.

      Example:

      ```javascript
      var promise1 = new RSVP.Promise(function(resolve, reject){
        setTimeout(function(){
          resolve("promise 1");
        }, 200);
      });

      var promise2 = new RSVP.Promise(function(resolve, reject){
        setTimeout(function(){
          resolve("promise 2");
        }, 100);
      });

      RSVP.race([promise1, promise2]).then(function(result){
        // result === "promise 2" because it was resolved before promise1
        // was resolved.
      });
      ```

      `RSVP.race` is deterministic in that only the state of the first completed
      promise matters. For example, even if other promises given to the `promises`
      array argument are resolved, but the first completed promise has become
      rejected before the other promises became fulfilled, the returned promise
      will become rejected:

      ```javascript
      var promise1 = new RSVP.Promise(function(resolve, reject){
        setTimeout(function(){
          resolve("promise 1");
        }, 200);
      });

      var promise2 = new RSVP.Promise(function(resolve, reject){
        setTimeout(function(){
          reject(new Error("promise 2"));
        }, 100);
      });

      RSVP.race([promise1, promise2]).then(function(result){
        // Code here never runs because there are rejected promises!
      }, function(reason){
        // reason.message === "promise2" because promise 2 became rejected before
        // promise 1 became fulfilled
      });
      ```

      @method race
      @for RSVP
      @param {Array} promises array of promises to observe
      @param {String} label optional string for describing the promise returned.
      Useful for tooling.
      @return {Promise} a promise that becomes fulfilled with the value the first
      completed promises is resolved with if the first completed promise was
      fulfilled, or rejected with the reason that the first completed promise
      was rejected with.
    */
    function race(promises) {
      /*jshint validthis:true */
      var Promise = this;

      if (!isArray(promises)) {
        throw new TypeError('You must pass an array to race.');
      }
      return new Promise(function(resolve, reject) {
        var results = [], promise;

        for (var i = 0; i < promises.length; i++) {
          promise = promises[i];

          if (promise && typeof promise.then === 'function') {
            promise.then(resolve, reject);
          } else {
            resolve(promise);
          }
        }
      });
    }

    __exports__.race = race;
  });
define("promise/reject", 
  ["exports"],
  function(__exports__) {
    "use strict";
    /**
      `RSVP.reject` returns a promise that will become rejected with the passed
      `reason`. `RSVP.reject` is essentially shorthand for the following:

      ```javascript
      var promise = new RSVP.Promise(function(resolve, reject){
        reject(new Error('WHOOPS'));
      });

      promise.then(function(value){
        // Code here doesn't run because the promise is rejected!
      }, function(reason){
        // reason.message === 'WHOOPS'
      });
      ```

      Instead of writing the above, your code now simply becomes the following:

      ```javascript
      var promise = RSVP.reject(new Error('WHOOPS'));

      promise.then(function(value){
        // Code here doesn't run because the promise is rejected!
      }, function(reason){
        // reason.message === 'WHOOPS'
      });
      ```

      @method reject
      @for RSVP
      @param {Any} reason value that the returned promise will be rejected with.
      @param {String} label optional string for identifying the returned promise.
      Useful for tooling.
      @return {Promise} a promise that will become rejected with the given
      `reason`.
    */
    function reject(reason) {
      /*jshint validthis:true */
      var Promise = this;

      return new Promise(function (resolve, reject) {
        reject(reason);
      });
    }

    __exports__.reject = reject;
  });
define("promise/resolve", 
  ["exports"],
  function(__exports__) {
    "use strict";
    /**
      `RSVP.resolve` returns a promise that will become fulfilled with the passed
      `value`. `RSVP.resolve` is essentially shorthand for the following:

      ```javascript
      var promise = new RSVP.Promise(function(resolve, reject){
        resolve(1);
      });

      promise.then(function(value){
        // value === 1
      });
      ```

      Instead of writing the above, your code now simply becomes the following:

      ```javascript
      var promise = RSVP.resolve(1);

      promise.then(function(value){
        // value === 1
      });
      ```

      @method resolve
      @for RSVP
      @param {Any} value value that the returned promise will be resolved with
      @param {String} label optional string for identifying the returned promise.
      Useful for tooling.
      @return {Promise} a promise that will become fulfilled with the given
      `value`
    */
    function resolve(value) {
      /*jshint validthis:true */
      var Promise = this;
      return new Promise(function(resolve, reject) {
        resolve(value);
      });
    }

    __exports__.resolve = resolve;
  });
define("promise/utils", 
  ["exports"],
  function(__exports__) {
    "use strict";
    function objectOrFunction(x) {
      return isFunction(x) || (typeof x === "object" && x !== null);
    }

    function isFunction(x) {
      return typeof x === "function";
    }

    function isArray(x) {
      return Object.prototype.toString.call(x) === "[object Array]";
    }

    // Date.now is not available in browsers < IE9
    // https://developer.mozilla.org/en-US/docs/Web/JavaScript/Reference/Global_Objects/Date/now#Compatibility
    var now = Date.now || function() { return new Date().getTime(); };


    __exports__.objectOrFunction = objectOrFunction;
    __exports__.isFunction = isFunction;
    __exports__.isArray = isArray;
    __exports__.now = now;
  });
requireModule('promise/polyfill').polyfill();
}());(function() {
    'use strict';

    // Originally found in https://github.com/mozilla-b2g/gaia/blob/e8f624e4cc9ea945727278039b3bc9bcb9f8667a/shared/js/async_storage.js

    var Promise = this.Promise;
    var db = null;
    var dbInfo = {
        name: 'localforage',
        storeName: 'keyvaluepairs',
        version: 1
    };

    // Initialize IndexedDB; fall back to vendor-prefixed versions if needed.
    var indexedDB = indexedDB || this.indexedDB || this.webkitIndexedDB ||
                    this.mozIndexedDB || this.OIndexedDB ||
                    this.msIndexedDB;

    // If IndexedDB isn't available, we get outta here!
    if (!indexedDB) {
        return;
    }

    // Open the IndexedDB database (automatically creates one if one didn't
    // previously exist), using any options set in window.localForageConfig.
    function _initStorage(options) {
        if (options) {
            for (var i in dbInfo) {
                if (options[i] !== undefined) {
                    dbInfo[i] = options[i];
                }
            }
        }

        return new Promise(function(resolve, reject) {
            var openreq = indexedDB.open(dbInfo.name, dbInfo.version);
            openreq.onerror = function withStoreOnError() {
                reject(openreq.error.name);
            };
            openreq.onupgradeneeded = function withStoreOnUpgradeNeeded() {
                // First time setup: create an empty object store
                openreq.result.createObjectStore(dbInfo.storeName);
            };
            openreq.onsuccess = function withStoreOnSuccess() {
                db = openreq.result;
                resolve();
            };
        });
    }

    function getItem(key, callback) {
        var _this = this;
        return new Promise(function(resolve, reject) {
            _this.ready().then(function() {
                var store = db.transaction(dbInfo.storeName, 'readonly').objectStore(dbInfo.storeName);
                var req = store.get(key);
                req.onsuccess = function getItemOnSuccess() {
                    var value = req.result;
                    if (value === undefined) {
                        value = null;
                    }
                    if (callback) {
                        callback(value);
                    }

                    resolve(value);
                };
                req.onerror = function getItemOnError() {
                    reject(req.error.name);
                };
            });
        });
    }

    function setItem(key, value, callback) {
        var _this = this;
        return new Promise(function(resolve, reject) {
            _this.ready().then(function() {
                var store = db.transaction(dbInfo.storeName, 'readwrite').objectStore(dbInfo.storeName);

                // Cast to undefined so the value passed to callback/promise is
                // the same as what one would get out of `getItem()` later.
                // This leads to some weirdness (setItem('foo', undefined) will
                // return "null"), but it's not my fault localStorage is our
                // baseline and that it's weird.
                if (value === undefined) {
                    value = null;
                }

                var req = store.put(value, key);
                req.onsuccess = function setItemOnSuccess() {
                    if (callback) {
                        callback(value);
                    }

                    resolve(value);
                };
                req.onerror = function setItemOnError() {
                    reject(req.error.name);
                };
            });
        });
    }

    function removeItem(key, callback) {
        var _this = this;
        return new Promise(function(resolve, reject) {
            _this.ready().then(function() {
                var store = db.transaction(dbInfo.storeName, 'readwrite').objectStore(dbInfo.storeName);

                // We use `['delete']` instead of `.delete` because IE 8 will
                // throw a fit if it sees the reserved word "delete" in this
                // scenario. See: https://github.com/mozilla/localForage/pull/67
                //
                // This can be removed once we no longer care about IE 8, for
                // what that's worth.
                // TODO: Write a test against this? Maybe IE in general? Also,
                // make sure the minify step doesn't optimise this to `.delete`,
                // though it currently doesn't.
                var req = store['delete'](key);
                req.onsuccess = function removeItemOnSuccess() {
                    if (callback) {
                        callback();
                    }
                    resolve();
                };
                req.onerror = function removeItemOnError() {
                    reject(req.error.name);
                };
            });
        });
    }

    function clear(callback) {
        var _this = this;
        return new Promise(function(resolve, reject) {
            _this.ready().then(function() {
                var store = db.transaction(dbInfo.storeName, 'readwrite').objectStore(dbInfo.storeName);
                var req = store.clear();
                req.onsuccess = function clearOnSuccess() {
                    if (callback) {
                        callback();
                    }

                    resolve();
                };
                req.onerror = function clearOnError() {
                    reject(req.error.name);
                };
            });
        });
    }

    function length(callback) {
        var _this = this;
        return new Promise(function(resolve, reject) {
            _this.ready().then(function() {
                var store = db.transaction(dbInfo.storeName, 'readonly').objectStore(dbInfo.storeName);
                var req = store.count();
                req.onsuccess = function lengthOnSuccess() {
                    if (callback) {
                        callback(req.result);
                    }

                    resolve(req.result);
                };
                req.onerror = function lengthOnError() {
                    reject(req.error.name);
                };
            });
        });
    }

    function key(n, callback) {
        var _this = this;
        return new Promise(function(resolve, reject) {
            if (n < 0) {
                if (callback) {
                    callback(null);
                }

                resolve(null);

                return;
            }

            _this.ready().then(function() {
                var store = db.transaction(dbInfo.storeName, 'readonly').objectStore(dbInfo.storeName);

                var advanced = false;
                var req = store.openCursor();
                req.onsuccess = function keyOnSuccess() {
                    var cursor = req.result;
                    if (!cursor) {
                        // this means there weren't enough keys
                        if (callback) {
                            callback(null);
                        }

                        resolve(null);

                        return;
                    }
                    if (n === 0) {
                        // We have the first key, return it if that's what they wanted
                        if (callback) {
                            callback(cursor.key);
                        }

                        resolve(cursor.key);
                    } else {
                        if (!advanced) {
                            // Otherwise, ask the cursor to skip ahead n records
                            advanced = true;
                            cursor.advance(n);
                        } else {
                            // When we get here, we've got the nth key.
                            if (callback) {
                                callback(cursor.key);
                            }

                            resolve(cursor.key);
                        }
                    }
                };

                req.onerror = function keyOnError() {
                    reject(req.error.name);
                };
            });
        });
    }

    var asyncStorage = {
        _driver: 'asyncStorage',
        _initStorage: _initStorage,
        getItem: getItem,
        setItem: setItem,
        removeItem: removeItem,
        clear: clear,
        length: length,
        key: key
    };

    if (typeof define === 'function' && define.amd) {
        define('asyncStorage', function() {
            return asyncStorage;
        });
    } else if (typeof module !== 'undefined' && module.exports) {
        module.exports = asyncStorage;
    } else {
        this.asyncStorage = asyncStorage;
    }
}).call(this);
// If IndexedDB isn't available, we'll fall back to localStorage.
// Note that this will have considerable performance and storage
// side-effects (all data will be serialized on save and only data that
// can be converted to a string via `JSON.stringify()` will be saved).
(function() {
    'use strict';

    var keyPrefix = '';
    var dbInfo = {
        name: 'localforage'
    };
    var Promise = this.Promise;
    var localStorage = null;

    // If the app is running inside a Google Chrome packaged webapp, or some
    // other context where localStorage isn't available, we don't use
    // localStorage. This feature detection is preferred over the old
    // `if (window.chrome && window.chrome.runtime)` code.
    // See: https://github.com/mozilla/localForage/issues/68
    try {
        // Initialize localStorage and create a variable to use throughout
        // the code.
        localStorage = this.localStorage;
    } catch (e) {
        return;
    }

    // Config the localStorage backend, using options set in
    // window.localForageConfig.
    function _initStorage(options) {
        if (options) {
            for (var i in dbInfo) {
                if (options[i] !== undefined) {
                    dbInfo[i] = options[i];
                }
            }
        }

        keyPrefix = dbInfo.name + '/';

        return Promise.resolve();
    }

    var SERIALIZED_MARKER = '__lfsc__:';
    var SERIALIZED_MARKER_LENGTH = SERIALIZED_MARKER.length;

    // OMG the serializations!
    var TYPE_ARRAYBUFFER = 'arbf';
    var TYPE_BLOB = 'blob';
    var TYPE_INT8ARRAY = 'si08';
    var TYPE_UINT8ARRAY = 'ui08';
    var TYPE_UINT8CLAMPEDARRAY = 'uic8';
    var TYPE_INT16ARRAY = 'si16';
    var TYPE_INT32ARRAY = 'si32';
    var TYPE_UINT16ARRAY = 'ur16';
    var TYPE_UINT32ARRAY = 'ui32';
    var TYPE_FLOAT32ARRAY = 'fl32';
    var TYPE_FLOAT64ARRAY = 'fl64';
    var TYPE_SERIALIZED_MARKER_LENGTH = SERIALIZED_MARKER_LENGTH + TYPE_ARRAYBUFFER.length;

    // Remove all keys from the datastore, effectively destroying all data in
    // the app's key/value store!
    function clear(callback) {
        var _this = this;
        return new Promise(function(resolve) {
            _this.ready().then(function() {
                localStorage.clear();

                if (callback) {
                    callback();
                }

                resolve();
            });
        });
    }

    // Retrieve an item from the store. Unlike the original async_storage
    // library in Gaia, we don't modify return values at all. If a key's value
    // is `undefined`, we pass that value to the callback function.
    function getItem(key, callback) {
        var _this = this;
        return new Promise(function(resolve, reject) {
            _this.ready().then(function() {
                try {
                    var result = localStorage.getItem(keyPrefix + key);

                    // If a result was found, parse it from the serialized
                    // string into a JS object. If result isn't truthy, the key
                    // is likely undefined and we'll pass it straight to the
                    // callback.
                    if (result) {
                        result = _deserialize(result);
                    }

                    if (callback) {
                        callback(result);
                    }

                    resolve(result);
                } catch (e) {
                    reject(e);
                }
            });
        });
    }

    // Same as localStorage's key() method, except takes a callback.
    function key(n, callback) {
        var _this = this;
        return new Promise(function(resolve) {
            _this.ready().then(function() {
                var result = localStorage.key(n);

                // Remove the prefix from the key, if a key is found.
                if (result) {
                    result = result.substring(keyPrefix.length);
                }

                if (callback) {
                    callback(result);
                }
                resolve(result);
            });
        });
    }

    // Supply the number of keys in the datastore to the callback function.
    function length(callback) {
        var _this = this;
        return new Promise(function(resolve) {
            _this.ready().then(function() {
                var result = localStorage.length;

                if (callback) {
                    callback(result);
                }

                resolve(result);
            });
        });
    }

    // Remove an item from the store, nice and simple.
    function removeItem(key, callback) {
        var _this = this;
        return new Promise(function(resolve) {
            _this.ready().then(function() {
                localStorage.removeItem(keyPrefix + key);

                if (callback) {
                    callback();
                }

                resolve();
            });
        });
    }

    // Deserialize data we've inserted into a value column/field. We place
    // special markers into our strings to mark them as encoded; this isn't
    // as nice as a meta field, but it's the only sane thing we can do whilst
    // keeping localStorage support intact.
    //
    // Oftentimes this will just deserialize JSON content, but if we have a
    // special marker (SERIALIZED_MARKER, defined above), we will extract
    // some kind of arraybuffer/binary data/typed array out of the string.
    function _deserialize(value) {
        // If we haven't marked this string as being specially serialized (i.e.
        // something other than serialized JSON), we can just return it and be
        // done with it.
        if (value.substring(0, SERIALIZED_MARKER_LENGTH) !== SERIALIZED_MARKER) {
            return JSON.parse(value);
        }

        // The following code deals with deserializing some kind of Blob or
        // TypedArray. First we separate out the type of data we're dealing
        // with from the data itself.
        var serializedString = value.substring(TYPE_SERIALIZED_MARKER_LENGTH);
        var type = value.substring(SERIALIZED_MARKER_LENGTH, TYPE_SERIALIZED_MARKER_LENGTH);

        // Fill the string into a ArrayBuffer.
        var buffer = new ArrayBuffer(serializedString.length * 2); // 2 bytes for each char
        var bufferView = new Uint16Array(buffer);
        for (var i = serializedString.length - 1; i >= 0; i--) {
            bufferView[i] = serializedString.charCodeAt(i);
        }

        // Return the right type based on the code/type set during
        // serialization.
        switch (type) {
            case TYPE_ARRAYBUFFER:
                return buffer;
            case TYPE_BLOB:
                return new Blob([buffer]);
            case TYPE_INT8ARRAY:
                return new Int8Array(buffer);
            case TYPE_UINT8ARRAY:
                return new Uint8Array(buffer);
            case TYPE_UINT8CLAMPEDARRAY:
                return new Uint8ClampedArray(buffer);
            case TYPE_INT16ARRAY:
                return new Int16Array(buffer);
            case TYPE_UINT16ARRAY:
                return new Uint16Array(buffer);
            case TYPE_INT32ARRAY:
                return new Int32Array(buffer);
            case TYPE_UINT32ARRAY:
                return new Uint32Array(buffer);
            case TYPE_FLOAT32ARRAY:
                return new Float32Array(buffer);
            case TYPE_FLOAT64ARRAY:
                return new Float64Array(buffer);
            default:
                throw new Error('Unkown type: ' + type);
        }
    }

    // Converts a buffer to a string to store, serialized, in the backend
    // storage library.
    function _bufferToString(buffer) {
        var str = '';
        var uint16Array = new Uint16Array(buffer);

        try {
            str = String.fromCharCode.apply(null, uint16Array);
        } catch (e) {
            // This is a fallback implementation in case the first one does
            // not work. This is required to get the phantomjs passing...
            for (var i = 0; i < uint16Array.length; i++) {
                str += String.fromCharCode(uint16Array[i]);
            }
        }

        return str;
    }

    // Serialize a value, afterwards executing a callback (which usually
    // instructs the `setItem()` callback/promise to be executed). This is how
    // we store binary data with localStorage.
    function _serialize(value, callback) {
        var valueString = '';
        if (value) {
            valueString = value.toString();
        }

        // Cannot use `value instanceof ArrayBuffer` or such here, as these
        // checks fail when running the tests using casper.js...
        //
        // TODO: See why those tests fail and use a better solution.
        if (value && (value.toString() === '[object ArrayBuffer]' ||
                      value.buffer && value.buffer.toString() === '[object ArrayBuffer]')) {
            // Convert binary arrays to a string and prefix the string with
            // a special marker.
            var buffer;
            var marker = SERIALIZED_MARKER;

            if (value instanceof ArrayBuffer) {
                buffer = value;
                marker += TYPE_ARRAYBUFFER;
            } else {
                buffer = value.buffer;

                if (valueString === '[object Int8Array]') {
                    marker += TYPE_INT8ARRAY;
                } else if (valueString === '[object Uint8Array]') {
                    marker += TYPE_UINT8ARRAY;
                } else if (valueString === '[object Uint8ClampedArray]') {
                    marker += TYPE_UINT8CLAMPEDARRAY;
                } else if (valueString === '[object Int16Array]') {
                    marker += TYPE_INT16ARRAY;
                } else if (valueString === '[object Uint16Array]') {
                    marker += TYPE_UINT16ARRAY;
                } else if (valueString === '[object Int32Array]') {
                    marker += TYPE_INT32ARRAY;
                } else if (valueString === '[object Uint32Array]') {
                    marker += TYPE_UINT32ARRAY;
                } else if (valueString === '[object Float32Array]') {
                    marker += TYPE_FLOAT32ARRAY;
                } else if (valueString === '[object Float64Array]') {
                    marker += TYPE_FLOAT64ARRAY;
                } else {
                    callback(new Error("Failed to get type for BinaryArray"));
                }
            }

            var str = _bufferToString(buffer);

            callback(null, marker + str);
        } else if (valueString === "[object Blob]") {
            // Conver the blob to a binaryArray and then to a string.
            var fileReader = new FileReader();

            fileReader.onload = function() {
                var str = _bufferToString(this.result);

                callback(null, SERIALIZED_MARKER + TYPE_BLOB + str);
            };

            fileReader.readAsArrayBuffer(value);
        } else {
            try {
                callback(null, JSON.stringify(value));
            } catch (e) {
                if (window.console && window.console.error) {
                    window.console.error("Couldn't convert value into a JSON string: ", value);
                }
                callback(e);
            }
        }
    }

    // Set a key's value and run an optional callback once the value is set.
    // Unlike Gaia's implementation, the callback function is passed the value,
    // in case you want to operate on that value only after you're sure it
    // saved, or something like that.
    function setItem(key, value, callback) {
        var _this = this;
        return new Promise(function(resolve, reject) {
            _this.ready().then(function() {
                // Convert undefined values to null.
                // https://github.com/mozilla/localForage/pull/42
                if (value === undefined) {
                    value = null;
                }

                // Save the original value to pass to the callback.
                var originalValue = value;

                _serialize(value, function setSerialized(error, value) {
                    if (error) {
                        reject(error);
                    } else {
                        localStorage.setItem(keyPrefix + key, value);

                        if (callback) {
                            callback(originalValue);
                        }

                        resolve(originalValue);
                    }
                });
            });
        });
    }

    var localStorageWrapper = {
        _driver: 'localStorageWrapper',
        _initStorage: _initStorage,
        // Default API, from Gaia/localStorage.
        getItem: getItem,
        setItem: setItem,
        removeItem: removeItem,
        clear: clear,
        length: length,
        key: key
    };

    if (typeof define === 'function' && define.amd) {
        define('localStorageWrapper', function() {
            return localStorageWrapper;
        });
    } else if (typeof module !== 'undefined' && module.exports) {
        module.exports = localStorageWrapper;
    } else {
        this.localStorageWrapper = localStorageWrapper;
    }
}).call(this);
/*
 * Includes code from:
 *
 * base64-arraybuffer
 * https://github.com/niklasvh/base64-arraybuffer
 *
 * Copyright (c) 2012 Niklas von Hertzen
 * Licensed under the MIT license.
 */
(function() {
    'use strict';

    // Sadly, the best way to save binary data in WebSQL is Base64 serializing
    // it, so this is how we store it to prevent very strange errors with less
    // verbose ways of binary <-> string data storage.
    var BASE_CHARS = 'ABCDEFGHIJKLMNOPQRSTUVWXYZabcdefghijklmnopqrstuvwxyz0123456789+/';

    var Promise = this.Promise;
    var openDatabase = this.openDatabase;
    var db = null;
    var dbInfo = {
        description: '',
        name: 'localforage',
        // Default DB size is _JUST UNDER_ 5MB, as it's the highest size we can use
        // without a prompt.
        size: 4980736,
        storeName: 'keyvaluepairs',
        version: '1.0'
    };

    var SERIALIZED_MARKER = '__lfsc__:';
    var SERIALIZED_MARKER_LENGTH = SERIALIZED_MARKER.length;

    // OMG the serializations!
    var TYPE_ARRAYBUFFER = 'arbf';
    var TYPE_BLOB = 'blob';
    var TYPE_INT8ARRAY = 'si08';
    var TYPE_UINT8ARRAY = 'ui08';
    var TYPE_UINT8CLAMPEDARRAY = 'uic8';
    var TYPE_INT16ARRAY = 'si16';
    var TYPE_INT32ARRAY = 'si32';
    var TYPE_UINT16ARRAY = 'ur16';
    var TYPE_UINT32ARRAY = 'ui32';
    var TYPE_FLOAT32ARRAY = 'fl32';
    var TYPE_FLOAT64ARRAY = 'fl64';
    var TYPE_SERIALIZED_MARKER_LENGTH = SERIALIZED_MARKER_LENGTH + TYPE_ARRAYBUFFER.length;

    // If WebSQL methods aren't available, we can stop now.
    if (!openDatabase) {
        return;
    }

    // Open the WebSQL database (automatically creates one if one didn't
    // previously exist), using any options set in window.localForageConfig.
    function _initStorage(options) {
        if (options) {
            for (var i in dbInfo) {
                if (options[i] !== undefined) {
                    dbInfo[i] = typeof(options[i]) !== 'string' ? options[i].toString() : options[i];
                }
            }
        }

        return new Promise(function(resolve) {
            // Open the database; the openDatabase API will automatically
            // create it for us if it doesn't exist.
            db = openDatabase(dbInfo.name, dbInfo.version, dbInfo.description,
                              dbInfo.size);

            // Create our key/value table if it doesn't exist.
            db.transaction(function (t) {
                t.executeSql('CREATE TABLE IF NOT EXISTS ' + dbInfo.storeName + ' (id INTEGER PRIMARY KEY, key unique, value)', [], function() {
                    resolve();
                }, null);
            });
        });
    }

    function getItem(key, callback) {
        var _this = this;
        return new Promise(function(resolve) {
            _this.ready().then(function() {
                db.transaction(function (t) {
                    t.executeSql('SELECT * FROM ' + dbInfo.storeName + ' WHERE key = ? LIMIT 1', [key], function (t, results) {
                        var result = results.rows.length ? results.rows.item(0).value : null;

                        // Check to see if this is serialized content we need to
                        // unpack.
                        if (result) {
                            result = _deserialize(result);
                        }

                        if (callback) {
                            callback(result);
                        }

                        resolve(result);
                    }, null);
                });
            });
        });
    }

    function setItem(key, value, callback) {
        var _this = this;
        return new Promise(function(resolve, reject) {
            _this.ready().then(function() {
                // The localStorage API doesn't return undefined values in an
                // "expected" way, so undefined is always cast to null in all
                // drivers. See: https://github.com/mozilla/localForage/pull/42
                if (value === undefined) {
                    value = null;
                }

                // Save the original value to pass to the callback.
                var originalValue = value;

                _serialize(value, function setItemserializeValueCallback(error, value) {
                    if (error) {
                        reject(error);
                    } else {
                        db.transaction(function (t) {
                            t.executeSql('INSERT OR REPLACE INTO ' + dbInfo.storeName + ' (key, value) VALUES (?, ?)', [key, value], function() {
                                if (callback) {
                                    callback(originalValue);
                                }

                                resolve(originalValue);
                            }, null);
                        });
                    }
                });
            });
        });
    }

    function removeItem(key, callback) {
        var _this = this;
        return new Promise(function(resolve) {
            _this.ready().then(function() {
                db.transaction(function (t) {
                    t.executeSql('DELETE FROM ' + dbInfo.storeName + ' WHERE key = ?', [key], function() {
                        if (callback) {
                            callback();
                        }

                        resolve();
                    }, null);
                });
            });
        });
    }

    // Deletes every item in the table.
    // TODO: Find out if this resets the AUTO_INCREMENT number.
    function clear(callback) {
        var _this = this;
        return new Promise(function(resolve) {
            _this.ready().then(function() {
                db.transaction(function (t) {
                    t.executeSql('DELETE FROM ' + dbInfo.storeName, [], function() {
                        if (callback) {
                            callback();
                        }

                        resolve();
                    }, null);
                });
            });
        });
    }

    // Does a simple `COUNT(key)` to get the number of items stored in
    // localForage.
    function length(callback) {
        var _this = this;
        return new Promise(function(resolve) {
            _this.ready().then(function() {
                db.transaction(function (t) {
                    // Ahhh, SQL makes this one soooooo easy.
                    t.executeSql('SELECT COUNT(key) as c FROM ' + dbInfo.storeName, [], function (t, results) {
                        var result = results.rows.item(0).c;

                        if (callback) {
                            callback(result);
                        }

                        resolve(result);
                    }, null);
                });
            });
        });
    }

    // Return the key located at key index X; essentially gets the key from a
    // `WHERE id = ?`. This is the most efficient way I can think to implement
    // this rarely-used (in my experience) part of the API, but it can seem
    // inconsistent, because we do `INSERT OR REPLACE INTO` on `setItem()`, so
    // the ID of each key will change every time it's updated. Perhaps a stored
    // procedure for the `setItem()` SQL would solve this problem?
    // TODO: Don't change ID on `setItem()`.
    function key(n, callback) {
        var _this = this;
        return new Promise(function(resolve) {
            _this.ready().then(function() {
                db.transaction(function (t) {
                    t.executeSql('SELECT key FROM ' + dbInfo.storeName + ' WHERE id = ? LIMIT 1', [n + 1], function (t, results) {
                        var result = results.rows.length ? results.rows.item(0).key : null;

                        if (callback) {
                            callback(result);
                        }

                        resolve(result);
                    }, null);
                });
            });
        });
    }

    // Converts a buffer to a string to store, serialized, in the backend
    // storage library.
    function _bufferToString(buffer) {
        // base64-arraybuffer
        var bytes = new Uint8Array(buffer);
        var i;
        var base64String = '';

        for (i = 0; i < bytes.length; i += 3) {
            /*jslint bitwise: true */
            base64String += BASE_CHARS[bytes[i] >> 2];
            base64String += BASE_CHARS[((bytes[i] & 3) << 4) | (bytes[i + 1] >> 4)];
            base64String += BASE_CHARS[((bytes[i + 1] & 15) << 2) | (bytes[i + 2] >> 6)];
            base64String += BASE_CHARS[bytes[i + 2] & 63];
        }

        if ((bytes.length % 3) === 2) {
            base64String = base64String.substring(0, base64String.length - 1) + "=";
        } else if (bytes.length % 3 === 1) {
            base64String = base64String.substring(0, base64String.length - 2) + "==";
        }

        return base64String;
    }

    // Deserialize data we've inserted into a value column/field. We place
    // special markers into our strings to mark them as encoded; this isn't
    // as nice as a meta field, but it's the only sane thing we can do whilst
    // keeping localStorage support intact.
    //
    // Oftentimes this will just deserialize JSON content, but if we have a
    // special marker (SERIALIZED_MARKER, defined above), we will extract
    // some kind of arraybuffer/binary data/typed array out of the string.
    function _deserialize(value) {
        // If we haven't marked this string as being specially serialized (i.e.
        // something other than serialized JSON), we can just return it and be
        // done with it.
        if (value.substring(0, SERIALIZED_MARKER_LENGTH) !== SERIALIZED_MARKER) {
            return JSON.parse(value);
        }

        // The following code deals with deserializing some kind of Blob or
        // TypedArray. First we separate out the type of data we're dealing
        // with from the data itself.
        var serializedString = value.substring(TYPE_SERIALIZED_MARKER_LENGTH);
        var type = value.substring(SERIALIZED_MARKER_LENGTH, TYPE_SERIALIZED_MARKER_LENGTH);

        // Fill the string into a ArrayBuffer.
        var bufferLength = serializedString.length * 0.75;
        var len = serializedString.length;
        var i;
        var p = 0;
        var encoded1, encoded2, encoded3, encoded4;

        if (serializedString[serializedString.length - 1] === "=") {
            bufferLength--;
            if (serializedString[serializedString.length - 2] === "=") {
                bufferLength--;
            }
        }

        var buffer = new ArrayBuffer(bufferLength);
        var bytes = new Uint8Array(buffer);

        for (i = 0; i < len; i+=4) {
            encoded1 = BASE_CHARS.indexOf(serializedString[i]);
            encoded2 = BASE_CHARS.indexOf(serializedString[i+1]);
            encoded3 = BASE_CHARS.indexOf(serializedString[i+2]);
            encoded4 = BASE_CHARS.indexOf(serializedString[i+3]);

            /*jslint bitwise: true */
            bytes[p++] = (encoded1 << 2) | (encoded2 >> 4);
            bytes[p++] = ((encoded2 & 15) << 4) | (encoded3 >> 2);
            bytes[p++] = ((encoded3 & 3) << 6) | (encoded4 & 63);
        }

        // Return the right type based on the code/type set during
        // serialization.
        switch (type) {
            case TYPE_ARRAYBUFFER:
                return buffer;
            case TYPE_BLOB:
                return new Blob([buffer]);
            case TYPE_INT8ARRAY:
                return new Int8Array(buffer);
            case TYPE_UINT8ARRAY:
                return new Uint8Array(buffer);
            case TYPE_UINT8CLAMPEDARRAY:
                return new Uint8ClampedArray(buffer);
            case TYPE_INT16ARRAY:
                return new Int16Array(buffer);
            case TYPE_UINT16ARRAY:
                return new Uint16Array(buffer);
            case TYPE_INT32ARRAY:
                return new Int32Array(buffer);
            case TYPE_UINT32ARRAY:
                return new Uint32Array(buffer);
            case TYPE_FLOAT32ARRAY:
                return new Float32Array(buffer);
            case TYPE_FLOAT64ARRAY:
                return new Float64Array(buffer);
            default:
                throw new Error('Unkown type: ' + type);
        }
    }

    // Serialize a value, afterwards executing a callback (which usually
    // instructs the `setItem()` callback/promise to be executed). This is how
    // we store binary data with localStorage.
    function _serialize(value, callback) {
        var valueString = '';
        if (value) {
            valueString = value.toString();
        }

        // Cannot use `value instanceof ArrayBuffer` or such here, as these
        // checks fail when running the tests using casper.js...
        //
        // TODO: See why those tests fail and use a better solution.
        if (value && (value.toString() === '[object ArrayBuffer]' ||
                      value.buffer && value.buffer.toString() === '[object ArrayBuffer]')) {
            // Convert binary arrays to a string and prefix the string with
            // a special marker.
            var buffer;
            var marker = SERIALIZED_MARKER;

            if (value instanceof ArrayBuffer) {
                buffer = value;
                marker += TYPE_ARRAYBUFFER;
            } else {
                buffer = value.buffer;

                if (valueString === '[object Int8Array]') {
                    marker += TYPE_INT8ARRAY;
                } else if (valueString === '[object Uint8Array]') {
                    marker += TYPE_UINT8ARRAY;
                } else if (valueString === '[object Uint8ClampedArray]') {
                    marker += TYPE_UINT8CLAMPEDARRAY;
                } else if (valueString === '[object Int16Array]') {
                    marker += TYPE_INT16ARRAY;
                } else if (valueString === '[object Uint16Array]') {
                    marker += TYPE_UINT16ARRAY;
                } else if (valueString === '[object Int32Array]') {
                    marker += TYPE_INT32ARRAY;
                } else if (valueString === '[object Uint32Array]') {
                    marker += TYPE_UINT32ARRAY;
                } else if (valueString === '[object Float32Array]') {
                    marker += TYPE_FLOAT32ARRAY;
                } else if (valueString === '[object Float64Array]') {
                    marker += TYPE_FLOAT64ARRAY;
                } else {
                    callback(new Error("Failed to get type for BinaryArray"));
                }
            }

            var str = _bufferToString(buffer);

            callback(null, marker + str);
        } else if (valueString === "[object Blob]") {
            // Conver the blob to a binaryArray and then to a string.
            var fileReader = new FileReader();

            fileReader.onload = function() {
                var str = _bufferToString(this.result);

                callback(null, SERIALIZED_MARKER + TYPE_BLOB + str);
            };

            fileReader.readAsArrayBuffer(value);
        } else {
            try {
                callback(null, JSON.stringify(value));
            } catch (e) {
                if (window.console && window.console.error) {
                    window.console.error("Couldn't convert value into a JSON string: ", value);
                }
                callback(e);
            }
        }
    }

    var webSQLStorage = {
        _driver: 'webSQLStorage',
        _initStorage: _initStorage,
        getItem: getItem,
        setItem: setItem,
        removeItem: removeItem,
        clear: clear,
        length: length,
        key: key
    };

    if (typeof define === 'function' && define.amd) {
        define('webSQLStorage', function() {
            return webSQLStorage;
        });
    } else if (typeof module !== 'undefined' && module.exports) {
        module.exports = webSQLStorage;
    } else {
        this.webSQLStorage = webSQLStorage;
    }
}).call(this);
(function() {
    'use strict';

    // Promises!
    var Promise = this.Promise;

    // Avoid those magic constants!
    var MODULE_TYPE_DEFINE = 1;
    var MODULE_TYPE_EXPORT = 2;
    var MODULE_TYPE_WINDOW = 3;

    // Attaching to window (i.e. no module loader) is the assumed,
    // simple default.
    var moduleType = MODULE_TYPE_WINDOW;

    // Find out what kind of module setup we have; if none, we'll just attach
    // localForage to the main window.
    if (typeof define === 'function' && define.amd) {
        moduleType = MODULE_TYPE_DEFINE;
    } else if (typeof module !== 'undefined' && module.exports) {
        moduleType = MODULE_TYPE_EXPORT;
    }

    // Initialize IndexedDB; fall back to vendor-prefixed versions if needed.
    var indexedDB = indexedDB || this.indexedDB || this.webkitIndexedDB ||
                    this.mozIndexedDB || this.OIndexedDB ||
                    this.msIndexedDB;

    // Check for WebSQL.
    var openDatabase = this.openDatabase;

    // The actual localForage object that we expose as a module or via a global.
    // It's extended by pulling in one of our other libraries.
    var _this = this;
    var localForage = {
        INDEXEDDB: 'asyncStorage',
        LOCALSTORAGE: 'localStorageWrapper',
        WEBSQL: 'webSQLStorage',

        config: {},

        driver: function() {
            return this._driver || null;
        },

        _ready: Promise.reject(new Error("setDriver() wasn't called")),

        setDriver: function(driverName, callback) {
            var driverSet = new Promise(function(resolve, reject) {
                if ((!indexedDB && driverName === localForage.INDEXEDDB) ||
                    (!openDatabase && driverName === localForage.WEBSQL)) {
                    reject(localForage);

                    return;
                }

                localForage._ready = null;

                // We allow localForage to be declared as a module or as a library
                // available without AMD/require.js.
                if (moduleType === MODULE_TYPE_DEFINE) {
                    require([driverName], function(lib) {
                        localForage._extend(lib);

                        resolve(localForage);
                    });

                    // Return here so we don't resolve the promise twice.
                    return;
                } else if (moduleType === MODULE_TYPE_EXPORT) {
                    // Making it browserify friendly
                    var driver;
                    switch (driverName) {
                        case localForage.INDEXEDDB:
                            driver = require('localforage/src/drivers/indexeddb');
                            break;
                        case localForage.LOCALSTORAGE:
                            driver = require('localforage/src/drivers/localstorage');
                            break;
                        case localForage.WEBSQL:
                            driver = require('localforage/src/drivers/websql');
                    }

                    localForage._extend(driver);
                } else {
                    localForage._extend(_this[driverName]);
                }

                resolve(localForage);
            });

            driverSet.then(callback, callback);

            return driverSet;
        },

        ready: function(callback) {
            if (this._ready === null) {
                this._ready = this._initStorage(this.config);
            }

            this._ready.then(callback, callback);

            return this._ready;
        },

        _extend: function(libraryMethodsAndProperties) {
            for (var i in libraryMethodsAndProperties) {
                if (libraryMethodsAndProperties.hasOwnProperty(i)) {
                    this[i] = libraryMethodsAndProperties[i];
                }
            }
        }
    };

    // Select our storage library.
    var storageLibrary;
    // Check to see if IndexedDB is available and if it is the latest
    // implementation; it's our preferred backend library. We use "_spec_test"
    // as the name of the database because it's not the one we'll operate on,
    // but it's useful to make sure its using the right spec.
    // See: https://github.com/mozilla/localForage/issues/128
    if (indexedDB && indexedDB.open('_localforage_spec_test', 1).onupgradeneeded === null ) {
        storageLibrary = localForage.INDEXEDDB;
    } else if (openDatabase) { // WebSQL is available, so we'll use that.
        storageLibrary = localForage.WEBSQL;
    } else { // If nothing else is available, we use localStorage.
        storageLibrary = localForage.LOCALSTORAGE;
    }

<<<<<<< HEAD
    /* if window.localForageConfig is set */
=======
    // If window.localForageConfig is set, use it for configuration.
>>>>>>> 29c9e68c
    if (this.localForageConfig) {
        localForage.config = this.localForageConfig;
    }

    // Set the (default) driver.
    localForage.setDriver(storageLibrary);

    // We allow localForage to be declared as a module or as a library
    // available without AMD/require.js.
    if (moduleType === MODULE_TYPE_DEFINE) {
        define(function() {
            return localForage;
        });
    } else if (moduleType === MODULE_TYPE_EXPORT) {
        module.exports = localForage;
    } else {
        this.localforage = localForage;
    }
}).call(this);<|MERGE_RESOLUTION|>--- conflicted
+++ resolved
@@ -1951,11 +1951,7 @@
         storageLibrary = localForage.LOCALSTORAGE;
     }
 
-<<<<<<< HEAD
-    /* if window.localForageConfig is set */
-=======
     // If window.localForageConfig is set, use it for configuration.
->>>>>>> 29c9e68c
     if (this.localForageConfig) {
         localForage.config = this.localForageConfig;
     }
