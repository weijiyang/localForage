/*!
    localForage -- Offline Storage, Improved
    Version 1.2.4
    https://mozilla.github.io/localForage
    (c) 2013-2015 Mozilla, Apache License 2.0
*/
(function (global, factory) {
    if (typeof define === 'function' && define.amd) {
        define('localforageSerializer', ['exports', 'module'], factory);
    } else if (typeof exports !== 'undefined' && typeof module !== 'undefined') {
        factory(exports, module);
    } else {
        var mod = {
            exports: {}
        };
        factory(mod.exports, mod);
        global.localforageSerializer = mod.exports;
    }
})(this, function (exports, module) {
    'use strict';

    (function () {
        'use strict';

        // Sadly, the best way to save binary data in WebSQL/localStorage is serializing
        // it to Base64, so this is how we store it to prevent very strange errors with less
        // verbose ways of binary <-> string data storage.
        var BASE_CHARS = 'ABCDEFGHIJKLMNOPQRSTUVWXYZabcdefghijklmnopqrstuvwxyz0123456789+/';

        var BLOB_TYPE_PREFIX = '~~local_forage_type~';
        var BLOB_TYPE_PREFIX_REGEX = /^~~local_forage_type~([^~]+)~/;

        var SERIALIZED_MARKER = '__lfsc__:';
        var SERIALIZED_MARKER_LENGTH = SERIALIZED_MARKER.length;

        // OMG the serializations!
        var TYPE_ARRAYBUFFER = 'arbf';
        var TYPE_BLOB = 'blob';
        var TYPE_INT8ARRAY = 'si08';
        var TYPE_UINT8ARRAY = 'ui08';
        var TYPE_UINT8CLAMPEDARRAY = 'uic8';
        var TYPE_INT16ARRAY = 'si16';
        var TYPE_INT32ARRAY = 'si32';
        var TYPE_UINT16ARRAY = 'ur16';
        var TYPE_UINT32ARRAY = 'ui32';
        var TYPE_FLOAT32ARRAY = 'fl32';
        var TYPE_FLOAT64ARRAY = 'fl64';
        var TYPE_SERIALIZED_MARKER_LENGTH = SERIALIZED_MARKER_LENGTH + TYPE_ARRAYBUFFER.length;

        // Get out of our habit of using `window` inline, at least.
        var globalObject = this;

        // Abstracts constructing a Blob object, so it also works in older
        // browsers that don't support the native Blob constructor. (i.e.
        // old QtWebKit versions, at least).
        function _createBlob(parts, properties) {
            parts = parts || [];
            properties = properties || {};

            try {
                return new Blob(parts, properties);
            } catch (err) {
                if (err.name !== 'TypeError') {
                    throw err;
                }

                var BlobBuilder = globalObject.BlobBuilder || globalObject.MSBlobBuilder || globalObject.MozBlobBuilder || globalObject.WebKitBlobBuilder;

                var builder = new BlobBuilder();
                for (var i = 0; i < parts.length; i += 1) {
                    builder.append(parts[i]);
                }

                return builder.getBlob(properties.type);
            }
        }

        // Serialize a value, afterwards executing a callback (which usually
        // instructs the `setItem()` callback/promise to be executed). This is how
        // we store binary data with localStorage.
        function serialize(value, callback) {
            var valueString = '';
            if (value) {
                valueString = value.toString();
            }

            // Cannot use `value instanceof ArrayBuffer` or such here, as these
            // checks fail when running the tests using casper.js...
            //
            // TODO: See why those tests fail and use a better solution.
            if (value && (value.toString() === '[object ArrayBuffer]' || value.buffer && value.buffer.toString() === '[object ArrayBuffer]')) {
                // Convert binary arrays to a string and prefix the string with
                // a special marker.
                var buffer;
                var marker = SERIALIZED_MARKER;

                if (value instanceof ArrayBuffer) {
                    buffer = value;
                    marker += TYPE_ARRAYBUFFER;
                } else {
                    buffer = value.buffer;

                    if (valueString === '[object Int8Array]') {
                        marker += TYPE_INT8ARRAY;
                    } else if (valueString === '[object Uint8Array]') {
                        marker += TYPE_UINT8ARRAY;
                    } else if (valueString === '[object Uint8ClampedArray]') {
                        marker += TYPE_UINT8CLAMPEDARRAY;
                    } else if (valueString === '[object Int16Array]') {
                        marker += TYPE_INT16ARRAY;
                    } else if (valueString === '[object Uint16Array]') {
                        marker += TYPE_UINT16ARRAY;
                    } else if (valueString === '[object Int32Array]') {
                        marker += TYPE_INT32ARRAY;
                    } else if (valueString === '[object Uint32Array]') {
                        marker += TYPE_UINT32ARRAY;
                    } else if (valueString === '[object Float32Array]') {
                        marker += TYPE_FLOAT32ARRAY;
                    } else if (valueString === '[object Float64Array]') {
                        marker += TYPE_FLOAT64ARRAY;
                    } else {
                        callback(new Error('Failed to get type for BinaryArray'));
                    }
                }

                callback(marker + bufferToString(buffer));
            } else if (valueString === '[object Blob]') {
                // Conver the blob to a binaryArray and then to a string.
                var fileReader = new FileReader();

                fileReader.onload = function () {
                    // Backwards-compatible prefix for the blob type.
                    var str = BLOB_TYPE_PREFIX + value.type + '~' + bufferToString(this.result);

                    callback(SERIALIZED_MARKER + TYPE_BLOB + str);
                };

                fileReader.readAsArrayBuffer(value);
            } else {
                try {
                    callback(JSON.stringify(value));
                } catch (e) {
                    console.error('Couldn\'t convert value into a JSON string: ', value);

                    callback(null, e);
                }
            }
        }

        // Deserialize data we've inserted into a value column/field. We place
        // special markers into our strings to mark them as encoded; this isn't
        // as nice as a meta field, but it's the only sane thing we can do whilst
        // keeping localStorage support intact.
        //
        // Oftentimes this will just deserialize JSON content, but if we have a
        // special marker (SERIALIZED_MARKER, defined above), we will extract
        // some kind of arraybuffer/binary data/typed array out of the string.
        function deserialize(value) {
            // If we haven't marked this string as being specially serialized (i.e.
            // something other than serialized JSON), we can just return it and be
            // done with it.
            if (value.substring(0, SERIALIZED_MARKER_LENGTH) !== SERIALIZED_MARKER) {
                return JSON.parse(value);
            }

            // The following code deals with deserializing some kind of Blob or
            // TypedArray. First we separate out the type of data we're dealing
            // with from the data itself.
            var serializedString = value.substring(TYPE_SERIALIZED_MARKER_LENGTH);
            var type = value.substring(SERIALIZED_MARKER_LENGTH, TYPE_SERIALIZED_MARKER_LENGTH);

            var blobType;
            // Backwards-compatible blob type serialization strategy.
            // DBs created with older versions of localForage will simply not have the blob type.
            if (type === TYPE_BLOB && BLOB_TYPE_PREFIX_REGEX.test(serializedString)) {
                var matcher = serializedString.match(BLOB_TYPE_PREFIX_REGEX);
                blobType = matcher[1];
                serializedString = serializedString.substring(matcher[0].length);
            }
            var buffer = stringToBuffer(serializedString);

            // Return the right type based on the code/type set during
            // serialization.
            switch (type) {
                case TYPE_ARRAYBUFFER:
                    return buffer;
                case TYPE_BLOB:
                    return _createBlob([buffer], { type: blobType });
                case TYPE_INT8ARRAY:
                    return new Int8Array(buffer);
                case TYPE_UINT8ARRAY:
                    return new Uint8Array(buffer);
                case TYPE_UINT8CLAMPEDARRAY:
                    return new Uint8ClampedArray(buffer);
                case TYPE_INT16ARRAY:
                    return new Int16Array(buffer);
                case TYPE_UINT16ARRAY:
                    return new Uint16Array(buffer);
                case TYPE_INT32ARRAY:
                    return new Int32Array(buffer);
                case TYPE_UINT32ARRAY:
                    return new Uint32Array(buffer);
                case TYPE_FLOAT32ARRAY:
                    return new Float32Array(buffer);
                case TYPE_FLOAT64ARRAY:
                    return new Float64Array(buffer);
                default:
                    throw new Error('Unkown type: ' + type);
            }
        }

        function stringToBuffer(serializedString) {
            // Fill the string into a ArrayBuffer.
            var bufferLength = serializedString.length * 0.75;
            var len = serializedString.length;
            var i;
            var p = 0;
            var encoded1, encoded2, encoded3, encoded4;

            if (serializedString[serializedString.length - 1] === '=') {
                bufferLength--;
                if (serializedString[serializedString.length - 2] === '=') {
                    bufferLength--;
                }
            }

            var buffer = new ArrayBuffer(bufferLength);
            var bytes = new Uint8Array(buffer);

            for (i = 0; i < len; i += 4) {
                encoded1 = BASE_CHARS.indexOf(serializedString[i]);
                encoded2 = BASE_CHARS.indexOf(serializedString[i + 1]);
                encoded3 = BASE_CHARS.indexOf(serializedString[i + 2]);
                encoded4 = BASE_CHARS.indexOf(serializedString[i + 3]);

                /*jslint bitwise: true */
                bytes[p++] = encoded1 << 2 | encoded2 >> 4;
                bytes[p++] = (encoded2 & 15) << 4 | encoded3 >> 2;
                bytes[p++] = (encoded3 & 3) << 6 | encoded4 & 63;
            }
            return buffer;
        }

        // Converts a buffer to a string to store, serialized, in the backend
        // storage library.
        function bufferToString(buffer) {
            // base64-arraybuffer
            var bytes = new Uint8Array(buffer);
            var base64String = '';
            var i;

            for (i = 0; i < bytes.length; i += 3) {
                /*jslint bitwise: true */
                base64String += BASE_CHARS[bytes[i] >> 2];
                base64String += BASE_CHARS[(bytes[i] & 3) << 4 | bytes[i + 1] >> 4];
                base64String += BASE_CHARS[(bytes[i + 1] & 15) << 2 | bytes[i + 2] >> 6];
                base64String += BASE_CHARS[bytes[i + 2] & 63];
            }

            if (bytes.length % 3 === 2) {
                base64String = base64String.substring(0, base64String.length - 1) + '=';
            } else if (bytes.length % 3 === 1) {
                base64String = base64String.substring(0, base64String.length - 2) + '==';
            }

            return base64String;
        }

        var localforageSerializer = {
            serialize: serialize,
            deserialize: deserialize,
            stringToBuffer: stringToBuffer,
            bufferToString: bufferToString
        };

        module.exports = localforageSerializer;
<<<<<<< HEAD
    }).call(window);
=======
    }).call(typeof window !== 'undefined' ? window : self);
>>>>>>> ceab4ad1
});
(function (global, factory) {
    if (typeof define === 'function' && define.amd) {
        define('asyncStorage', ['exports', 'module'], factory);
    } else if (typeof exports !== 'undefined' && typeof module !== 'undefined') {
        factory(exports, module);
    } else {
        var mod = {
            exports: {}
        };
        factory(mod.exports, mod);
        global.asyncStorage = mod.exports;
    }
})(this, function (exports, module) {
    // Some code originally from async_storage.js in
    // [Gaia](https://github.com/mozilla-b2g/gaia).
    'use strict';

    (function () {
        'use strict';

        // Originally found in https://github.com/mozilla-b2g/gaia/blob/e8f624e4cc9ea945727278039b3bc9bcb9f8667a/shared/js/async_storage.js
<<<<<<< HEAD

        // Initialize IndexedDB; fall back to vendor-prefixed versions if needed.
        var indexedDB = indexedDB || this.indexedDB || this.webkitIndexedDB || this.mozIndexedDB || this.OIndexedDB || this.msIndexedDB;

=======
        var globalObject = this;
        // Initialize IndexedDB; fall back to vendor-prefixed versions if needed.
        var indexedDB = indexedDB || this.indexedDB || this.webkitIndexedDB || this.mozIndexedDB || this.OIndexedDB || this.msIndexedDB;

>>>>>>> ceab4ad1
        // If IndexedDB isn't available, we get outta here!
        if (!indexedDB) {
            return;
        }

        var DETECT_BLOB_SUPPORT_STORE = 'local-forage-detect-blob-support';
        var supportsBlobs;

        // Abstracts constructing a Blob object, so it also works in older
        // browsers that don't support the native Blob constructor. (i.e.
        // old QtWebKit versions, at least).
        function _createBlob(parts, properties) {
            parts = parts || [];
            properties = properties || {};
            try {
                return new Blob(parts, properties);
            } catch (e) {
                if (e.name !== 'TypeError') {
                    throw e;
                }
<<<<<<< HEAD
                var BlobBuilder = window.BlobBuilder || window.MSBlobBuilder || window.MozBlobBuilder || window.WebKitBlobBuilder;
=======
                var BlobBuilder = globalObject.BlobBuilder || globalObject.MSBlobBuilder || globalObject.MozBlobBuilder || globalObject.WebKitBlobBuilder;
>>>>>>> ceab4ad1
                var builder = new BlobBuilder();
                for (var i = 0; i < parts.length; i += 1) {
                    builder.append(parts[i]);
                }
                return builder.getBlob(properties.type);
            }
        }

        // Transform a binary string to an array buffer, because otherwise
        // weird stuff happens when you try to work with the binary string directly.
        // It is known.
        // From http://stackoverflow.com/questions/14967647/ (continues on next line)
        // encode-decode-image-with-base64-breaks-image (2013-04-21)
        function _binStringToArrayBuffer(bin) {
            var length = bin.length;
            var buf = new ArrayBuffer(length);
            var arr = new Uint8Array(buf);
            for (var i = 0; i < length; i++) {
                arr[i] = bin.charCodeAt(i);
            }
            return buf;
        }

        // Fetch a blob using ajax. This reveals bugs in Chrome < 43.
        // For details on all this junk:
        // https://github.com/nolanlawson/state-of-binary-data-in-the-browser#readme
        function _blobAjax(url) {
            return new Promise(function (resolve, reject) {
                var xhr = new XMLHttpRequest();
                xhr.open('GET', url);
                xhr.withCredentials = true;
                xhr.responseType = 'arraybuffer';

                xhr.onreadystatechange = function () {
                    if (xhr.readyState !== 4) {
                        return;
                    }
                    if (xhr.status === 200) {
                        return resolve({
                            response: xhr.response,
                            type: xhr.getResponseHeader('Content-Type')
                        });
                    }
                    reject({ status: xhr.status, response: xhr.response });
                };
                xhr.send();
            });
        }

        //
        // Detect blob support. Chrome didn't support it until version 38.
        // In version 37 they had a broken version where PNGs (and possibly
        // other binary types) aren't stored correctly, because when you fetch
        // them, the content type is always null.
        //
        // Furthermore, they have some outstanding bugs where blobs occasionally
        // are read by FileReader as null, or by ajax as 404s.
        //
        // Sadly we use the 404 bug to detect the FileReader bug, so if they
        // get fixed independently and released in different versions of Chrome,
        // then the bug could come back. So it's worthwhile to watch these issues:
        // 404 bug: https://code.google.com/p/chromium/issues/detail?id=447916
        // FileReader bug: https://code.google.com/p/chromium/issues/detail?id=447836
        //
        function _checkBlobSupportWithoutCaching(idb) {
            return new Promise(function (resolve, reject) {
                var blob = _createBlob([''], { type: 'image/png' });
                var txn = idb.transaction([DETECT_BLOB_SUPPORT_STORE], 'readwrite');
                txn.objectStore(DETECT_BLOB_SUPPORT_STORE).put(blob, 'key');
                txn.oncomplete = function () {
                    // have to do it in a separate transaction, else the correct
                    // content type is always returned
                    var blobTxn = idb.transaction([DETECT_BLOB_SUPPORT_STORE], 'readwrite');
                    var getBlobReq = blobTxn.objectStore(DETECT_BLOB_SUPPORT_STORE).get('key');
                    getBlobReq.onerror = reject;
                    getBlobReq.onsuccess = function (e) {

                        var storedBlob = e.target.result;
                        var url = URL.createObjectURL(storedBlob);

                        _blobAjax(url).then(function (res) {
                            resolve(!!(res && res.type === 'image/png'));
                        }, function () {
                            resolve(false);
                        }).then(function () {
                            URL.revokeObjectURL(url);
                        });
                    };
                };
            })['catch'](function () {
                return false; // error, so assume unsupported
            });
        }

        function _checkBlobSupport(idb) {
            if (typeof supportsBlobs === 'boolean') {
                return Promise.resolve(supportsBlobs);
            }
            return _checkBlobSupportWithoutCaching(idb).then(function (value) {
                supportsBlobs = value;
                return supportsBlobs;
            });
        }

        // encode a blob for indexeddb engines that don't support blobs
        function _encodeBlob(blob) {
            return new Promise(function (resolve, reject) {
                var reader = new FileReader();
                reader.onerror = reject;
                reader.onloadend = function (e) {
                    var base64 = btoa(e.target.result || '');
                    resolve({
                        __local_forage_encoded_blob: true,
                        data: base64,
                        type: blob.type
                    });
                };
                reader.readAsBinaryString(blob);
            });
        }

        // decode an encoded blob
        function _decodeBlob(encodedBlob) {
            var arrayBuff = _binStringToArrayBuffer(atob(encodedBlob.data));
            return _createBlob([arrayBuff], { type: encodedBlob.type });
        }

        // is this one of our fancy encoded blobs?
        function _isEncodedBlob(value) {
            return value && value.__local_forage_encoded_blob;
        }

        // Open the IndexedDB database (automatically creates one if one didn't
        // previously exist), using any options set in the config.
        function _initStorage(options) {
            var self = this;
            var dbInfo = {
                db: null
            };

            if (options) {
                for (var i in options) {
                    dbInfo[i] = options[i];
                }
            }

            return new Promise(function (resolve, reject) {
                var openreq = indexedDB.open(dbInfo.name, dbInfo.version);
                openreq.onerror = function () {
                    reject(openreq.error);
                };
                openreq.onupgradeneeded = function (e) {
                    // First time setup: create an empty object store
                    openreq.result.createObjectStore(dbInfo.storeName);
                    if (e.oldVersion <= 1) {
                        // added when support for blob shims was added
                        openreq.result.createObjectStore(DETECT_BLOB_SUPPORT_STORE);
                    }
                };
                openreq.onsuccess = function () {
                    dbInfo.db = openreq.result;
                    self._dbInfo = dbInfo;
                    resolve();
                };
            });
        }

        function getItem(key, callback) {
            var self = this;

            // Cast the key to a string, as that's all we can set as a key.
            if (typeof key !== 'string') {
<<<<<<< HEAD
                window.console.warn(key + ' used as a key, but it is not a string.');
=======
                globalObject.console.warn(key + ' used as a key, but it is not a string.');
>>>>>>> ceab4ad1
                key = String(key);
            }

            var promise = new Promise(function (resolve, reject) {
                self.ready().then(function () {
                    var dbInfo = self._dbInfo;
                    var store = dbInfo.db.transaction(dbInfo.storeName, 'readonly').objectStore(dbInfo.storeName);
                    var req = store.get(key);

                    req.onsuccess = function () {
                        var value = req.result;
                        if (value === undefined) {
                            value = null;
                        }
                        if (_isEncodedBlob(value)) {
                            value = _decodeBlob(value);
                        }
                        resolve(value);
                    };

                    req.onerror = function () {
                        reject(req.error);
                    };
                })['catch'](reject);
            });

            executeCallback(promise, callback);
            return promise;
        }

        // Iterate over all items stored in database.
        function iterate(iterator, callback) {
            var self = this;

            var promise = new Promise(function (resolve, reject) {
                self.ready().then(function () {
                    var dbInfo = self._dbInfo;
                    var store = dbInfo.db.transaction(dbInfo.storeName, 'readonly').objectStore(dbInfo.storeName);

                    var req = store.openCursor();
                    var iterationNumber = 1;

                    req.onsuccess = function () {
                        var cursor = req.result;

                        if (cursor) {
                            var value = cursor.value;
                            if (_isEncodedBlob(value)) {
                                value = _decodeBlob(value);
                            }
                            var result = iterator(value, cursor.key, iterationNumber++);

                            if (result !== void 0) {
                                resolve(result);
                            } else {
                                cursor['continue']();
                            }
                        } else {
                            resolve();
                        }
                    };

                    req.onerror = function () {
                        reject(req.error);
                    };
                })['catch'](reject);
            });

            executeCallback(promise, callback);

            return promise;
        }

        function setItem(key, value, callback) {
            var self = this;

            // Cast the key to a string, as that's all we can set as a key.
            if (typeof key !== 'string') {
<<<<<<< HEAD
                window.console.warn(key + ' used as a key, but it is not a string.');
=======
                globalObject.console.warn(key + ' used as a key, but it is not a string.');
>>>>>>> ceab4ad1
                key = String(key);
            }

            var promise = new Promise(function (resolve, reject) {
                var dbInfo;
                self.ready().then(function () {
                    dbInfo = self._dbInfo;
                    return _checkBlobSupport(dbInfo.db);
                }).then(function (blobSupport) {
                    if (!blobSupport && value instanceof Blob) {
                        return _encodeBlob(value);
                    }
                    return value;
                }).then(function (value) {
                    var transaction = dbInfo.db.transaction(dbInfo.storeName, 'readwrite');
                    var store = transaction.objectStore(dbInfo.storeName);

                    // The reason we don't _save_ null is because IE 10 does
                    // not support saving the `null` type in IndexedDB. How
                    // ironic, given the bug below!
                    // See: https://github.com/mozilla/localForage/issues/161
                    if (value === null) {
                        value = undefined;
                    }

                    var req = store.put(value, key);
                    transaction.oncomplete = function () {
                        // Cast to undefined so the value passed to
                        // callback/promise is the same as what one would get out
                        // of `getItem()` later. This leads to some weirdness
                        // (setItem('foo', undefined) will return `null`), but
                        // it's not my fault localStorage is our baseline and that
                        // it's weird.
                        if (value === undefined) {
                            value = null;
                        }

                        resolve(value);
                    };
                    transaction.onabort = transaction.onerror = function () {
                        var err = req.error ? req.error : req.transaction.error;
                        reject(err);
                    };
                })['catch'](reject);
            });

            executeCallback(promise, callback);
            return promise;
        }

        function removeItem(key, callback) {
            var self = this;

            // Cast the key to a string, as that's all we can set as a key.
            if (typeof key !== 'string') {
<<<<<<< HEAD
                window.console.warn(key + ' used as a key, but it is not a string.');
=======
                globalObject.console.warn(key + ' used as a key, but it is not a string.');
>>>>>>> ceab4ad1
                key = String(key);
            }

            var promise = new Promise(function (resolve, reject) {
                self.ready().then(function () {
                    var dbInfo = self._dbInfo;
                    var transaction = dbInfo.db.transaction(dbInfo.storeName, 'readwrite');
                    var store = transaction.objectStore(dbInfo.storeName);

                    // We use a Grunt task to make this safe for IE and some
                    // versions of Android (including those used by Cordova).
                    // Normally IE won't like `.delete()` and will insist on
                    // using `['delete']()`, but we have a build step that
                    // fixes this for us now.
                    var req = store['delete'](key);
                    transaction.oncomplete = function () {
                        resolve();
                    };

                    transaction.onerror = function () {
                        reject(req.error);
                    };

                    // The request will be also be aborted if we've exceeded our storage
                    // space.
                    transaction.onabort = function () {
                        var err = req.error ? req.error : req.transaction.error;
                        reject(err);
                    };
                })['catch'](reject);
            });

            executeCallback(promise, callback);
            return promise;
        }

        function clear(callback) {
            var self = this;

            var promise = new Promise(function (resolve, reject) {
                self.ready().then(function () {
                    var dbInfo = self._dbInfo;
                    var transaction = dbInfo.db.transaction(dbInfo.storeName, 'readwrite');
                    var store = transaction.objectStore(dbInfo.storeName);
                    var req = store.clear();

                    transaction.oncomplete = function () {
                        resolve();
                    };

                    transaction.onabort = transaction.onerror = function () {
                        var err = req.error ? req.error : req.transaction.error;
                        reject(err);
                    };
                })['catch'](reject);
            });

            executeCallback(promise, callback);
            return promise;
        }

        function length(callback) {
            var self = this;

            var promise = new Promise(function (resolve, reject) {
                self.ready().then(function () {
                    var dbInfo = self._dbInfo;
                    var store = dbInfo.db.transaction(dbInfo.storeName, 'readonly').objectStore(dbInfo.storeName);
                    var req = store.count();

                    req.onsuccess = function () {
                        resolve(req.result);
                    };

                    req.onerror = function () {
                        reject(req.error);
                    };
                })['catch'](reject);
            });

            executeCallback(promise, callback);
            return promise;
        }

        function key(n, callback) {
            var self = this;

            var promise = new Promise(function (resolve, reject) {
                if (n < 0) {
                    resolve(null);

                    return;
                }

                self.ready().then(function () {
                    var dbInfo = self._dbInfo;
                    var store = dbInfo.db.transaction(dbInfo.storeName, 'readonly').objectStore(dbInfo.storeName);

                    var advanced = false;
                    var req = store.openCursor();
                    req.onsuccess = function () {
                        var cursor = req.result;
                        if (!cursor) {
                            // this means there weren't enough keys
                            resolve(null);

                            return;
                        }

                        if (n === 0) {
                            // We have the first key, return it if that's what they
                            // wanted.
                            resolve(cursor.key);
                        } else {
                            if (!advanced) {
                                // Otherwise, ask the cursor to skip ahead n
                                // records.
                                advanced = true;
                                cursor.advance(n);
                            } else {
                                // When we get here, we've got the nth key.
                                resolve(cursor.key);
                            }
                        }
                    };

                    req.onerror = function () {
                        reject(req.error);
                    };
                })['catch'](reject);
            });

            executeCallback(promise, callback);
            return promise;
        }

        function keys(callback) {
            var self = this;

            var promise = new Promise(function (resolve, reject) {
                self.ready().then(function () {
                    var dbInfo = self._dbInfo;
                    var store = dbInfo.db.transaction(dbInfo.storeName, 'readonly').objectStore(dbInfo.storeName);

                    var req = store.openCursor();
                    var keys = [];

                    req.onsuccess = function () {
                        var cursor = req.result;

                        if (!cursor) {
                            resolve(keys);
                            return;
                        }

                        keys.push(cursor.key);
                        cursor['continue']();
                    };

                    req.onerror = function () {
                        reject(req.error);
                    };
                })['catch'](reject);
            });

            executeCallback(promise, callback);
            return promise;
        }

        function executeCallback(promise, callback) {
            if (callback) {
                promise.then(function (result) {
                    callback(null, result);
                }, function (error) {
                    callback(error);
                });
            }
        }

        var asyncStorage = {
            _driver: 'asyncStorage',
            _initStorage: _initStorage,
            iterate: iterate,
            getItem: getItem,
            setItem: setItem,
            removeItem: removeItem,
            clear: clear,
            length: length,
            key: key,
            keys: keys
        };

        module.exports = asyncStorage;
<<<<<<< HEAD
    }).call(window);
=======
    }).call(typeof window !== 'undefined' ? window : self);
>>>>>>> ceab4ad1
});
(function (global, factory) {
    if (typeof define === 'function' && define.amd) {
        define('localStorageWrapper', ['exports', 'module'], factory);
    } else if (typeof exports !== 'undefined' && typeof module !== 'undefined') {
        factory(exports, module);
    } else {
        var mod = {
            exports: {}
        };
        factory(mod.exports, mod);
        global.localStorageWrapper = mod.exports;
    }
})(this, function (exports, module) {
    // If IndexedDB isn't available, we'll fall back to localStorage.
    // Note that this will have considerable performance and storage
    // side-effects (all data will be serialized on save and only data that
    // can be converted to a string via `JSON.stringify()` will be saved).
    'use strict';

    (function () {
        'use strict';

<<<<<<< HEAD
=======
        var globalObject = this;
>>>>>>> ceab4ad1
        var serializer = null;
        var localStorage = null;

        // If the app is running inside a Google Chrome packaged webapp, or some
        // other context where localStorage isn't available, we don't use
        // localStorage. This feature detection is preferred over the old
        // `if (window.chrome && window.chrome.runtime)` code.
        // See: https://github.com/mozilla/localForage/issues/68
        try {
            // If localStorage isn't available, we get outta here!
            // This should be inside a try catch
            if (!this.localStorage || !('setItem' in this.localStorage)) {
                return;
            }
            // Initialize localStorage and create a variable to use throughout
            // the code.
            localStorage = this.localStorage;
        } catch (e) {
            return;
        }

        // Config the localStorage backend, using options set in the config.
        function _initStorage(options) {
            var self = this;
            var dbInfo = {};
            if (options) {
                for (var i in options) {
                    dbInfo[i] = options[i];
                }
            }

            dbInfo.keyPrefix = dbInfo.name + '/';

            self._dbInfo = dbInfo;

            return new Promise(function (resolve, reject) {
                var global = window;

                if (typeof global.define === 'function' && global.define.amd) {
                    global.require(['localforageSerializer'], resolve, reject);
                } else if (typeof module !== 'undefined' && (module.exports && typeof require !== 'undefined') || typeof module !== 'undefined' && (module.component && (global.require && global.require.loader === 'component'))) {
                    resolve(require('./../utils/serializer'));
                } else {
                    resolve(global['localforageSerializer']);
                }
            }).then(function (lib) {
                serializer = lib;
                return Promise.resolve();
            });
        }

        // Remove all keys from the datastore, effectively destroying all data in
        // the app's key/value store!
        function clear(callback) {
            var self = this;
            var promise = self.ready().then(function () {
                var keyPrefix = self._dbInfo.keyPrefix;

                for (var i = localStorage.length - 1; i >= 0; i--) {
                    var key = localStorage.key(i);

                    if (key.indexOf(keyPrefix) === 0) {
                        localStorage.removeItem(key);
                    }
                }
            });

            executeCallback(promise, callback);
            return promise;
        }

        // Retrieve an item from the store. Unlike the original async_storage
        // library in Gaia, we don't modify return values at all. If a key's value
        // is `undefined`, we pass that value to the callback function.
        function getItem(key, callback) {
            var self = this;

            // Cast the key to a string, as that's all we can set as a key.
            if (typeof key !== 'string') {
<<<<<<< HEAD
                window.console.warn(key + ' used as a key, but it is not a string.');
=======
                globalObject.console.warn(key + ' used as a key, but it is not a string.');
>>>>>>> ceab4ad1
                key = String(key);
            }

            var promise = self.ready().then(function () {
                var dbInfo = self._dbInfo;
                var result = localStorage.getItem(dbInfo.keyPrefix + key);

                // If a result was found, parse it from the serialized
                // string into a JS object. If result isn't truthy, the key
                // is likely undefined and we'll pass it straight to the
                // callback.
                if (result) {
                    result = serializer.deserialize(result);
                }

                return result;
            });

            executeCallback(promise, callback);
            return promise;
        }

        // Iterate over all items in the store.
        function iterate(iterator, callback) {
            var self = this;

            var promise = self.ready().then(function () {
                var keyPrefix = self._dbInfo.keyPrefix;
                var keyPrefixLength = keyPrefix.length;
                var length = localStorage.length;

                for (var i = 0; i < length; i++) {
                    var key = localStorage.key(i);
                    var value = localStorage.getItem(key);

                    // If a result was found, parse it from the serialized
                    // string into a JS object. If result isn't truthy, the
                    // key is likely undefined and we'll pass it straight
                    // to the iterator.
                    if (value) {
                        value = serializer.deserialize(value);
                    }

                    value = iterator(value, key.substring(keyPrefixLength), i + 1);

                    if (value !== void 0) {
                        return value;
                    }
                }
            });

            executeCallback(promise, callback);
            return promise;
        }

        // Same as localStorage's key() method, except takes a callback.
        function key(n, callback) {
            var self = this;
            var promise = self.ready().then(function () {
                var dbInfo = self._dbInfo;
                var result;
                try {
                    result = localStorage.key(n);
                } catch (error) {
                    result = null;
                }

                // Remove the prefix from the key, if a key is found.
                if (result) {
                    result = result.substring(dbInfo.keyPrefix.length);
                }

                return result;
            });

            executeCallback(promise, callback);
            return promise;
        }

        function keys(callback) {
            var self = this;
            var promise = self.ready().then(function () {
                var dbInfo = self._dbInfo;
                var length = localStorage.length;
                var keys = [];

                for (var i = 0; i < length; i++) {
                    if (localStorage.key(i).indexOf(dbInfo.keyPrefix) === 0) {
                        keys.push(localStorage.key(i).substring(dbInfo.keyPrefix.length));
                    }
                }

                return keys;
            });

            executeCallback(promise, callback);
            return promise;
        }

        // Supply the number of keys in the datastore to the callback function.
        function length(callback) {
            var self = this;
            var promise = self.keys().then(function (keys) {
                return keys.length;
            });

            executeCallback(promise, callback);
            return promise;
        }

        // Remove an item from the store, nice and simple.
        function removeItem(key, callback) {
            var self = this;

            // Cast the key to a string, as that's all we can set as a key.
            if (typeof key !== 'string') {
<<<<<<< HEAD
                window.console.warn(key + ' used as a key, but it is not a string.');
=======
                globalObject.console.warn(key + ' used as a key, but it is not a string.');
>>>>>>> ceab4ad1
                key = String(key);
            }

            var promise = self.ready().then(function () {
                var dbInfo = self._dbInfo;
                localStorage.removeItem(dbInfo.keyPrefix + key);
            });

            executeCallback(promise, callback);
            return promise;
        }

        // Set a key's value and run an optional callback once the value is set.
        // Unlike Gaia's implementation, the callback function is passed the value,
        // in case you want to operate on that value only after you're sure it
        // saved, or something like that.
        function setItem(key, value, callback) {
            var self = this;

            // Cast the key to a string, as that's all we can set as a key.
            if (typeof key !== 'string') {
<<<<<<< HEAD
                window.console.warn(key + ' used as a key, but it is not a string.');
=======
                globalObject.console.warn(key + ' used as a key, but it is not a string.');
>>>>>>> ceab4ad1
                key = String(key);
            }

            var promise = self.ready().then(function () {
                // Convert undefined values to null.
                // https://github.com/mozilla/localForage/pull/42
                if (value === undefined) {
                    value = null;
                }

                // Save the original value to pass to the callback.
                var originalValue = value;

                return new Promise(function (resolve, reject) {
                    serializer.serialize(value, function (value, error) {
                        if (error) {
                            reject(error);
                        } else {
                            try {
                                var dbInfo = self._dbInfo;
                                localStorage.setItem(dbInfo.keyPrefix + key, value);
                                resolve(originalValue);
                            } catch (e) {
                                // localStorage capacity exceeded.
                                // TODO: Make this a specific error/event.
                                if (e.name === 'QuotaExceededError' || e.name === 'NS_ERROR_DOM_QUOTA_REACHED') {
                                    reject(e);
                                }
                                reject(e);
                            }
                        }
                    });
                });
            });

            executeCallback(promise, callback);
            return promise;
        }

        function executeCallback(promise, callback) {
            if (callback) {
                promise.then(function (result) {
                    callback(null, result);
                }, function (error) {
                    callback(error);
                });
            }
        }

        var localStorageWrapper = {
            _driver: 'localStorageWrapper',
            _initStorage: _initStorage,
            // Default API, from Gaia/localStorage.
            iterate: iterate,
            getItem: getItem,
            setItem: setItem,
            removeItem: removeItem,
            clear: clear,
            length: length,
            key: key,
            keys: keys
        };

        module.exports = localStorageWrapper;
<<<<<<< HEAD
    }).call(window);
=======
    }).call(typeof window !== 'undefined' ? window : self);
>>>>>>> ceab4ad1
});
(function (global, factory) {
    if (typeof define === 'function' && define.amd) {
        define('webSQLStorage', ['exports', 'module'], factory);
    } else if (typeof exports !== 'undefined' && typeof module !== 'undefined') {
        factory(exports, module);
    } else {
        var mod = {
            exports: {}
        };
        factory(mod.exports, mod);
        global.webSQLStorage = mod.exports;
    }
})(this, function (exports, module) {
    /*
     * Includes code from:
     *
     * base64-arraybuffer
     * https://github.com/niklasvh/base64-arraybuffer
     *
     * Copyright (c) 2012 Niklas von Hertzen
     * Licensed under the MIT license.
     */
    'use strict';

    (function () {
        'use strict';

<<<<<<< HEAD
=======
        var globalObject = this;
>>>>>>> ceab4ad1
        var serializer = null;
        var openDatabase = this.openDatabase;

        // If WebSQL methods aren't available, we can stop now.
        if (!openDatabase) {
            return;
        }

        // Open the WebSQL database (automatically creates one if one didn't
        // previously exist), using any options set in the config.
        function _initStorage(options) {
            var self = this;
            var dbInfo = {
                db: null
            };

            if (options) {
                for (var i in options) {
                    dbInfo[i] = typeof options[i] !== 'string' ? options[i].toString() : options[i];
                }
            }

            var dbInfoPromise = new Promise(function (resolve, reject) {
                // Open the database; the openDatabase API will automatically
                // create it for us if it doesn't exist.
                try {
                    dbInfo.db = openDatabase(dbInfo.name, String(dbInfo.version), dbInfo.description, dbInfo.size);
                } catch (e) {
                    return self.setDriver(self.LOCALSTORAGE).then(function () {
                        return self._initStorage(options);
                    }).then(resolve)['catch'](reject);
                }

                // Create our key/value table if it doesn't exist.
                dbInfo.db.transaction(function (t) {
                    t.executeSql('CREATE TABLE IF NOT EXISTS ' + dbInfo.storeName + ' (id INTEGER PRIMARY KEY, key unique, value)', [], function () {
                        self._dbInfo = dbInfo;
                        resolve();
                    }, function (t, error) {
                        reject(error);
                    });
                });
            });

            return new Promise(function (resolve, reject) {
                var global = window;

                if (typeof global.define === 'function' && global.define.amd) {
                    global.require(['localforageSerializer'], resolve, reject);
                } else if (typeof module !== 'undefined' && (module.exports && typeof require !== 'undefined') || typeof module !== 'undefined' && (module.component && (global.require && global.require.loader === 'component'))) {
                    resolve(require('./../utils/serializer'));
                } else {
                    resolve(global['localforageSerializer']);
                }
            }).then(function (lib) {
                serializer = lib;
                return dbInfoPromise;
            });
        }

        function getItem(key, callback) {
            var self = this;

            // Cast the key to a string, as that's all we can set as a key.
            if (typeof key !== 'string') {
<<<<<<< HEAD
                window.console.warn(key + ' used as a key, but it is not a string.');
=======
                globalObject.console.warn(key + ' used as a key, but it is not a string.');
>>>>>>> ceab4ad1
                key = String(key);
            }

            var promise = new Promise(function (resolve, reject) {
                self.ready().then(function () {
                    var dbInfo = self._dbInfo;
                    dbInfo.db.transaction(function (t) {
                        t.executeSql('SELECT * FROM ' + dbInfo.storeName + ' WHERE key = ? LIMIT 1', [key], function (t, results) {
                            var result = results.rows.length ? results.rows.item(0).value : null;

                            // Check to see if this is serialized content we need to
                            // unpack.
                            if (result) {
                                result = serializer.deserialize(result);
                            }

                            resolve(result);
                        }, function (t, error) {

                            reject(error);
                        });
                    });
                })['catch'](reject);
            });

            executeCallback(promise, callback);
            return promise;
        }

        function iterate(iterator, callback) {
            var self = this;

            var promise = new Promise(function (resolve, reject) {
                self.ready().then(function () {
                    var dbInfo = self._dbInfo;

                    dbInfo.db.transaction(function (t) {
                        t.executeSql('SELECT * FROM ' + dbInfo.storeName, [], function (t, results) {
                            var rows = results.rows;
                            var length = rows.length;

                            for (var i = 0; i < length; i++) {
                                var item = rows.item(i);
                                var result = item.value;

                                // Check to see if this is serialized content
                                // we need to unpack.
                                if (result) {
                                    result = serializer.deserialize(result);
                                }

                                result = iterator(result, item.key, i + 1);

                                // void(0) prevents problems with redefinition
                                // of `undefined`.
                                if (result !== void 0) {
                                    resolve(result);
                                    return;
                                }
                            }

                            resolve();
                        }, function (t, error) {
                            reject(error);
                        });
                    });
                })['catch'](reject);
            });

            executeCallback(promise, callback);
            return promise;
        }

        function setItem(key, value, callback) {
            var self = this;

            // Cast the key to a string, as that's all we can set as a key.
            if (typeof key !== 'string') {
<<<<<<< HEAD
                window.console.warn(key + ' used as a key, but it is not a string.');
=======
                globalObject.console.warn(key + ' used as a key, but it is not a string.');
>>>>>>> ceab4ad1
                key = String(key);
            }

            var promise = new Promise(function (resolve, reject) {
                self.ready().then(function () {
                    // The localStorage API doesn't return undefined values in an
                    // "expected" way, so undefined is always cast to null in all
                    // drivers. See: https://github.com/mozilla/localForage/pull/42
                    if (value === undefined) {
                        value = null;
                    }

                    // Save the original value to pass to the callback.
                    var originalValue = value;

                    serializer.serialize(value, function (value, error) {
                        if (error) {
                            reject(error);
                        } else {
                            var dbInfo = self._dbInfo;
                            dbInfo.db.transaction(function (t) {
                                t.executeSql('INSERT OR REPLACE INTO ' + dbInfo.storeName + ' (key, value) VALUES (?, ?)', [key, value], function () {
                                    resolve(originalValue);
                                }, function (t, error) {
                                    reject(error);
                                });
                            }, function (sqlError) {
                                // The transaction failed; check
                                // to see if it's a quota error.
                                if (sqlError.code === sqlError.QUOTA_ERR) {
                                    // We reject the callback outright for now, but
                                    // it's worth trying to re-run the transaction.
                                    // Even if the user accepts the prompt to use
                                    // more storage on Safari, this error will
                                    // be called.
                                    //
                                    // TODO: Try to re-run the transaction.
                                    reject(sqlError);
                                }
                            });
                        }
                    });
                })['catch'](reject);
            });

            executeCallback(promise, callback);
            return promise;
        }

        function removeItem(key, callback) {
            var self = this;

            // Cast the key to a string, as that's all we can set as a key.
            if (typeof key !== 'string') {
<<<<<<< HEAD
                window.console.warn(key + ' used as a key, but it is not a string.');
=======
                globalObject.console.warn(key + ' used as a key, but it is not a string.');
>>>>>>> ceab4ad1
                key = String(key);
            }

            var promise = new Promise(function (resolve, reject) {
                self.ready().then(function () {
                    var dbInfo = self._dbInfo;
                    dbInfo.db.transaction(function (t) {
                        t.executeSql('DELETE FROM ' + dbInfo.storeName + ' WHERE key = ?', [key], function () {
                            resolve();
                        }, function (t, error) {

                            reject(error);
                        });
                    });
                })['catch'](reject);
            });

            executeCallback(promise, callback);
            return promise;
        }

        // Deletes every item in the table.
        // TODO: Find out if this resets the AUTO_INCREMENT number.
        function clear(callback) {
            var self = this;

            var promise = new Promise(function (resolve, reject) {
                self.ready().then(function () {
                    var dbInfo = self._dbInfo;
                    dbInfo.db.transaction(function (t) {
                        t.executeSql('DELETE FROM ' + dbInfo.storeName, [], function () {
                            resolve();
                        }, function (t, error) {
                            reject(error);
                        });
                    });
                })['catch'](reject);
            });

            executeCallback(promise, callback);
            return promise;
        }

        // Does a simple `COUNT(key)` to get the number of items stored in
        // localForage.
        function length(callback) {
            var self = this;

            var promise = new Promise(function (resolve, reject) {
                self.ready().then(function () {
                    var dbInfo = self._dbInfo;
                    dbInfo.db.transaction(function (t) {
                        // Ahhh, SQL makes this one soooooo easy.
                        t.executeSql('SELECT COUNT(key) as c FROM ' + dbInfo.storeName, [], function (t, results) {
                            var result = results.rows.item(0).c;

                            resolve(result);
                        }, function (t, error) {

                            reject(error);
                        });
                    });
                })['catch'](reject);
            });

            executeCallback(promise, callback);
            return promise;
        }

        // Return the key located at key index X; essentially gets the key from a
        // `WHERE id = ?`. This is the most efficient way I can think to implement
        // this rarely-used (in my experience) part of the API, but it can seem
        // inconsistent, because we do `INSERT OR REPLACE INTO` on `setItem()`, so
        // the ID of each key will change every time it's updated. Perhaps a stored
        // procedure for the `setItem()` SQL would solve this problem?
        // TODO: Don't change ID on `setItem()`.
        function key(n, callback) {
            var self = this;

            var promise = new Promise(function (resolve, reject) {
                self.ready().then(function () {
                    var dbInfo = self._dbInfo;
                    dbInfo.db.transaction(function (t) {
                        t.executeSql('SELECT key FROM ' + dbInfo.storeName + ' WHERE id = ? LIMIT 1', [n + 1], function (t, results) {
                            var result = results.rows.length ? results.rows.item(0).key : null;
                            resolve(result);
                        }, function (t, error) {
                            reject(error);
                        });
                    });
                })['catch'](reject);
            });

            executeCallback(promise, callback);
            return promise;
        }

        function keys(callback) {
            var self = this;

            var promise = new Promise(function (resolve, reject) {
                self.ready().then(function () {
                    var dbInfo = self._dbInfo;
                    dbInfo.db.transaction(function (t) {
                        t.executeSql('SELECT key FROM ' + dbInfo.storeName, [], function (t, results) {
                            var keys = [];

                            for (var i = 0; i < results.rows.length; i++) {
                                keys.push(results.rows.item(i).key);
                            }

                            resolve(keys);
                        }, function (t, error) {

                            reject(error);
                        });
                    });
                })['catch'](reject);
            });

            executeCallback(promise, callback);
            return promise;
        }

        function executeCallback(promise, callback) {
            if (callback) {
                promise.then(function (result) {
                    callback(null, result);
                }, function (error) {
                    callback(error);
                });
            }
        }

        var webSQLStorage = {
            _driver: 'webSQLStorage',
            _initStorage: _initStorage,
            iterate: iterate,
            getItem: getItem,
            setItem: setItem,
            removeItem: removeItem,
            clear: clear,
            length: length,
            key: key,
            keys: keys
        };

        module.exports = webSQLStorage;
<<<<<<< HEAD
    }).call(window);
=======
    }).call(typeof window !== 'undefined' ? window : self);
>>>>>>> ceab4ad1
});
(function (global, factory) {
    if (typeof define === 'function' && define.amd) {
        define('localforage', ['exports', 'module'], factory);
    } else if (typeof exports !== 'undefined' && typeof module !== 'undefined') {
        factory(exports, module);
    } else {
        var mod = {
            exports: {}
        };
        factory(mod.exports, mod);
        global.localforage = mod.exports;
    }
})(this, function (exports, module) {
    'use strict';

    function _classCallCheck(instance, Constructor) { if (!(instance instanceof Constructor)) { throw new TypeError('Cannot call a class as a function'); } }

    (function () {
        'use strict';

        // Custom drivers are stored here when `defineDriver()` is called.
        // They are shared across all instances of localForage.
        var CustomDrivers = {};

        var DriverType = {
            INDEXEDDB: 'asyncStorage',
            LOCALSTORAGE: 'localStorageWrapper',
            WEBSQL: 'webSQLStorage'
        };

        var DefaultDriverOrder = [DriverType.INDEXEDDB, DriverType.WEBSQL, DriverType.LOCALSTORAGE];

        var LibraryMethods = ['clear', 'getItem', 'iterate', 'key', 'keys', 'length', 'removeItem', 'setItem'];

        var DefaultConfig = {
            description: '',
            driver: DefaultDriverOrder.slice(),
            name: 'localforage',
            // Default DB size is _JUST UNDER_ 5MB, as it's the highest size
            // we can use without a prompt.
            size: 4980736,
            storeName: 'keyvaluepairs',
            version: 1.0
        };

        // Check to see if IndexedDB is available and if it is the latest
        // implementation; it's our preferred backend library. We use "_spec_test"
        // as the name of the database because it's not the one we'll operate on,
        // but it's useful to make sure its using the right spec.
        // See: https://github.com/mozilla/localForage/issues/128
        var driverSupport = (function (self) {
            // Initialize IndexedDB; fall back to vendor-prefixed versions
            // if needed.
            var indexedDB = indexedDB || self.indexedDB || self.webkitIndexedDB || self.mozIndexedDB || self.OIndexedDB || self.msIndexedDB;

            var result = {};

            result[DriverType.WEBSQL] = !!self.openDatabase;
            result[DriverType.INDEXEDDB] = !!(function () {
                // We mimic PouchDB here; just UA test for Safari (which, as of
                // iOS 8/Yosemite, doesn't properly support IndexedDB).
                // IndexedDB support is broken and different from Blink's.
                // This is faster than the test case (and it's sync), so we just
                // do this. *SIGH*
                // http://bl.ocks.org/nolanlawson/raw/c83e9039edf2278047e9/
                //
                // We test for openDatabase because IE Mobile identifies itself
                // as Safari. Oh the lulz...
                if (typeof self.openDatabase !== 'undefined' && self.navigator && self.navigator.userAgent && /Safari/.test(self.navigator.userAgent) && !/Chrome/.test(self.navigator.userAgent)) {
                    return false;
                }
                try {
                    return indexedDB && typeof indexedDB.open === 'function' &&
                    // Some Samsung/HTC Android 4.0-4.3 devices
                    // have older IndexedDB specs; if this isn't available
                    // their IndexedDB is too old for us to use.
                    // (Replaces the onupgradeneeded test.)
                    typeof self.IDBKeyRange !== 'undefined';
                } catch (e) {
                    return false;
                }
            })();

            result[DriverType.LOCALSTORAGE] = !!(function () {
                try {
                    return self.localStorage && 'setItem' in self.localStorage && self.localStorage.setItem;
                } catch (e) {
                    return false;
                }
            })();

            return result;
        })(this);

        var isArray = Array.isArray || function (arg) {
            return Object.prototype.toString.call(arg) === '[object Array]';
        };

        function callWhenReady(localForageInstance, libraryMethod) {
            localForageInstance[libraryMethod] = function () {
                var _args = arguments;
                return localForageInstance.ready().then(function () {
                    return localForageInstance[libraryMethod].apply(localForageInstance, _args);
                });
            };
        }

        function extend() {
            for (var i = 1; i < arguments.length; i++) {
                var arg = arguments[i];

                if (arg) {
                    for (var key in arg) {
                        if (arg.hasOwnProperty(key)) {
                            if (isArray(arg[key])) {
                                arguments[0][key] = arg[key].slice();
                            } else {
                                arguments[0][key] = arg[key];
                            }
                        }
                    }
                }
            }

            return arguments[0];
        }

        function isLibraryDriver(driverName) {
            for (var driver in DriverType) {
                if (DriverType.hasOwnProperty(driver) && DriverType[driver] === driverName) {
                    return true;
                }
            }

            return false;
        }

        var LocalForage = (function () {
            function LocalForage(options) {
                _classCallCheck(this, LocalForage);

                this.INDEXEDDB = DriverType.INDEXEDDB;
                this.LOCALSTORAGE = DriverType.LOCALSTORAGE;
                this.WEBSQL = DriverType.WEBSQL;

                this._config = extend({}, DefaultConfig, options);
                this._driverSet = null;
                this._ready = false;
                this._dbInfo = null;

                // Add a stub for each driver API method that delays the call to the
                // corresponding driver method until localForage is ready. These stubs
                // will be replaced by the driver methods as soon as the driver is
                // loaded, so there is no performance impact.
                for (var i = 0; i < LibraryMethods.length; i++) {
                    callWhenReady(this, LibraryMethods[i]);
                }

                this.setDriver(this._config.driver);
            }

            // Set any config values for localForage; can be called anytime before
            // the first API call (e.g. `getItem`, `setItem`).
            // We loop through options so we don't overwrite existing config
            // values.

            LocalForage.prototype.config = function config(options) {
                // If the options argument is an object, we use it to set values.
                // Otherwise, we return either a specified config value or all
                // config values.
                if (typeof options === 'object') {
                    // If localforage is ready and fully initialized, we can't set
                    // any new configuration values. Instead, we return an error.
                    if (this._ready) {
                        return new Error('Can\'t call config() after localforage ' + 'has been used.');
                    }

                    for (var i in options) {
                        if (i === 'storeName') {
                            options[i] = options[i].replace(/\W/g, '_');
                        }

                        this._config[i] = options[i];
                    }

                    // after all config options are set and
                    // the driver option is used, try setting it
                    if ('driver' in options && options.driver) {
                        this.setDriver(this._config.driver);
                    }

                    return true;
                } else if (typeof options === 'string') {
                    return this._config[options];
                } else {
                    return this._config;
                }
            };

            // Used to define a custom driver, shared across all instances of
            // localForage.

            LocalForage.prototype.defineDriver = function defineDriver(driverObject, callback, errorCallback) {
                var promise = new Promise(function (resolve, reject) {
                    try {
                        var driverName = driverObject._driver;
                        var complianceError = new Error('Custom driver not compliant; see ' + 'https://mozilla.github.io/localForage/#definedriver');
                        var namingError = new Error('Custom driver name already in use: ' + driverObject._driver);

                        // A driver name should be defined and not overlap with the
                        // library-defined, default drivers.
                        if (!driverObject._driver) {
                            reject(complianceError);
                            return;
                        }
                        if (isLibraryDriver(driverObject._driver)) {
                            reject(namingError);
                            return;
                        }

                        var customDriverMethods = LibraryMethods.concat('_initStorage');
                        for (var i = 0; i < customDriverMethods.length; i++) {
                            var customDriverMethod = customDriverMethods[i];
                            if (!customDriverMethod || !driverObject[customDriverMethod] || typeof driverObject[customDriverMethod] !== 'function') {
                                reject(complianceError);
                                return;
                            }
                        }

                        var supportPromise = Promise.resolve(true);
                        if ('_support' in driverObject) {
                            if (driverObject._support && typeof driverObject._support === 'function') {
                                supportPromise = driverObject._support();
                            } else {
                                supportPromise = Promise.resolve(!!driverObject._support);
                            }
                        }

                        supportPromise.then(function (supportResult) {
                            driverSupport[driverName] = supportResult;
                            CustomDrivers[driverName] = driverObject;
                            resolve();
                        }, reject);
                    } catch (e) {
                        reject(e);
                    }
                });

                promise.then(callback, errorCallback);
                return promise;
            };

            LocalForage.prototype.driver = function driver() {
                return this._driver || null;
            };

            LocalForage.prototype.ready = function ready(callback) {
                var self = this;

                var promise = new Promise(function (resolve, reject) {
                    self._driverSet.then(function () {
                        if (self._ready === null) {
                            self._ready = self._initStorage(self._config);
                        }

                        self._ready.then(resolve, reject);
                    })['catch'](reject);
                });

                promise.then(callback, callback);
                return promise;
            };

            LocalForage.prototype.setDriver = function setDriver(drivers, callback, errorCallback) {
                var self = this;

                if (typeof drivers === 'string') {
                    drivers = [drivers];
                }

                this._driverSet = new Promise(function (resolve, reject) {
                    var driverName = self._getFirstSupportedDriver(drivers);
                    var error = new Error('No available storage method found.');

                    if (!driverName) {
                        self._driverSet = Promise.reject(error);
                        reject(error);
                        return;
                    }

                    self._dbInfo = null;
                    self._ready = null;

                    if (isLibraryDriver(driverName)) {
                        var driverPromise;
                        switch (driverName) {
                            case self.INDEXEDDB:
                                driverPromise = new Promise(function (resolve, reject) {
                                    var global = window;

                                    if (typeof global.define === 'function' && global.define.amd) {
                                        global.require(['asyncStorage'], resolve, reject);
                                    } else if (typeof module !== 'undefined' && (module.exports && typeof require !== 'undefined') || typeof module !== 'undefined' && (module.component && (global.require && global.require.loader === 'component'))) {
                                        resolve(require('./drivers/indexeddb'));
                                    } else {
                                        resolve(global['asyncStorage']);
                                    }
                                });
                                break;
                            case self.LOCALSTORAGE:
                                driverPromise = new Promise(function (resolve, reject) {
                                    var global = window;

                                    if (typeof global.define === 'function' && global.define.amd) {
                                        global.require(['localStorageWrapper'], resolve, reject);
                                    } else if (typeof module !== 'undefined' && (module.exports && typeof require !== 'undefined') || typeof module !== 'undefined' && (module.component && (global.require && global.require.loader === 'component'))) {
                                        resolve(require('./drivers/localstorage'));
                                    } else {
                                        resolve(global['localStorageWrapper']);
                                    }
                                });
                                break;
                            case self.WEBSQL:
                                driverPromise = new Promise(function (resolve, reject) {
                                    var global = window;

                                    if (typeof global.define === 'function' && global.define.amd) {
                                        global.require(['webSQLStorage'], resolve, reject);
                                    } else if (typeof module !== 'undefined' && (module.exports && typeof require !== 'undefined') || typeof module !== 'undefined' && (module.component && (global.require && global.require.loader === 'component'))) {
                                        resolve(require('./drivers/websql'));
                                    } else {
                                        resolve(global['webSQLStorage']);
                                    }
                                });
                                break;
                        }
                        driverPromise.then(function (driver) {
                            self._extend(driver);
                            resolve();
                        });
                    } else if (CustomDrivers[driverName]) {
                        self._extend(CustomDrivers[driverName]);
                        resolve();
                    } else {
                        self._driverSet = Promise.reject(error);
                        reject(error);
                    }
                });

                function setDriverToConfig() {
                    self._config.driver = self.driver();
                }
                this._driverSet.then(setDriverToConfig, setDriverToConfig);

                this._driverSet.then(callback, errorCallback);
                return this._driverSet;
            };

            LocalForage.prototype.supports = function supports(driverName) {
                return !!driverSupport[driverName];
            };

            LocalForage.prototype._extend = function _extend(libraryMethodsAndProperties) {
                extend(this, libraryMethodsAndProperties);
            };

            // Used to determine which driver we should use as the backend for this
            // instance of localForage.

            LocalForage.prototype._getFirstSupportedDriver = function _getFirstSupportedDriver(drivers) {
                if (drivers && isArray(drivers)) {
                    for (var i = 0; i < drivers.length; i++) {
                        var driver = drivers[i];

                        if (this.supports(driver)) {
                            return driver;
                        }
                    }
                }

                return null;
            };

            LocalForage.prototype.createInstance = function createInstance(options) {
                return new LocalForage(options);
            };

            return LocalForage;
        })();

        // The actual localForage object that we expose as a module or via a
        // global. It's extended by pulling in one of our other libraries.
        var localForage = new LocalForage();

        module.exports = localForage;
<<<<<<< HEAD
    }).call(window);
=======
    }).call(typeof window !== 'undefined' ? window : self);
>>>>>>> ceab4ad1
});<|MERGE_RESOLUTION|>--- conflicted
+++ resolved
@@ -274,11 +274,7 @@
         };
 
         module.exports = localforageSerializer;
-<<<<<<< HEAD
-    }).call(window);
-=======
     }).call(typeof window !== 'undefined' ? window : self);
->>>>>>> ceab4ad1
 });
 (function (global, factory) {
     if (typeof define === 'function' && define.amd) {
@@ -300,18 +296,10 @@
     (function () {
         'use strict';
 
-        // Originally found in https://github.com/mozilla-b2g/gaia/blob/e8f624e4cc9ea945727278039b3bc9bcb9f8667a/shared/js/async_storage.js
-<<<<<<< HEAD
-
-        // Initialize IndexedDB; fall back to vendor-prefixed versions if needed.
-        var indexedDB = indexedDB || this.indexedDB || this.webkitIndexedDB || this.mozIndexedDB || this.OIndexedDB || this.msIndexedDB;
-
-=======
         var globalObject = this;
         // Initialize IndexedDB; fall back to vendor-prefixed versions if needed.
         var indexedDB = indexedDB || this.indexedDB || this.webkitIndexedDB || this.mozIndexedDB || this.OIndexedDB || this.msIndexedDB;
 
->>>>>>> ceab4ad1
         // If IndexedDB isn't available, we get outta here!
         if (!indexedDB) {
             return;
@@ -332,11 +320,7 @@
                 if (e.name !== 'TypeError') {
                     throw e;
                 }
-<<<<<<< HEAD
-                var BlobBuilder = window.BlobBuilder || window.MSBlobBuilder || window.MozBlobBuilder || window.WebKitBlobBuilder;
-=======
                 var BlobBuilder = globalObject.BlobBuilder || globalObject.MSBlobBuilder || globalObject.MozBlobBuilder || globalObject.WebKitBlobBuilder;
->>>>>>> ceab4ad1
                 var builder = new BlobBuilder();
                 for (var i = 0; i < parts.length; i += 1) {
                     builder.append(parts[i]);
@@ -509,11 +493,7 @@
 
             // Cast the key to a string, as that's all we can set as a key.
             if (typeof key !== 'string') {
-<<<<<<< HEAD
-                window.console.warn(key + ' used as a key, but it is not a string.');
-=======
                 globalObject.console.warn(key + ' used as a key, but it is not a string.');
->>>>>>> ceab4ad1
                 key = String(key);
             }
 
@@ -592,11 +572,7 @@
 
             // Cast the key to a string, as that's all we can set as a key.
             if (typeof key !== 'string') {
-<<<<<<< HEAD
-                window.console.warn(key + ' used as a key, but it is not a string.');
-=======
                 globalObject.console.warn(key + ' used as a key, but it is not a string.');
->>>>>>> ceab4ad1
                 key = String(key);
             }
 
@@ -652,11 +628,7 @@
 
             // Cast the key to a string, as that's all we can set as a key.
             if (typeof key !== 'string') {
-<<<<<<< HEAD
-                window.console.warn(key + ' used as a key, but it is not a string.');
-=======
                 globalObject.console.warn(key + ' used as a key, but it is not a string.');
->>>>>>> ceab4ad1
                 key = String(key);
             }
 
@@ -850,11 +822,7 @@
         };
 
         module.exports = asyncStorage;
-<<<<<<< HEAD
-    }).call(window);
-=======
     }).call(typeof window !== 'undefined' ? window : self);
->>>>>>> ceab4ad1
 });
 (function (global, factory) {
     if (typeof define === 'function' && define.amd) {
@@ -878,10 +846,7 @@
     (function () {
         'use strict';
 
-<<<<<<< HEAD
-=======
         var globalObject = this;
->>>>>>> ceab4ad1
         var serializer = null;
         var localStorage = null;
 
@@ -961,11 +926,7 @@
 
             // Cast the key to a string, as that's all we can set as a key.
             if (typeof key !== 'string') {
-<<<<<<< HEAD
-                window.console.warn(key + ' used as a key, but it is not a string.');
-=======
                 globalObject.console.warn(key + ' used as a key, but it is not a string.');
->>>>>>> ceab4ad1
                 key = String(key);
             }
 
@@ -1082,11 +1043,7 @@
 
             // Cast the key to a string, as that's all we can set as a key.
             if (typeof key !== 'string') {
-<<<<<<< HEAD
-                window.console.warn(key + ' used as a key, but it is not a string.');
-=======
                 globalObject.console.warn(key + ' used as a key, but it is not a string.');
->>>>>>> ceab4ad1
                 key = String(key);
             }
 
@@ -1108,11 +1065,7 @@
 
             // Cast the key to a string, as that's all we can set as a key.
             if (typeof key !== 'string') {
-<<<<<<< HEAD
-                window.console.warn(key + ' used as a key, but it is not a string.');
-=======
                 globalObject.console.warn(key + ' used as a key, but it is not a string.');
->>>>>>> ceab4ad1
                 key = String(key);
             }
 
@@ -1177,11 +1130,7 @@
         };
 
         module.exports = localStorageWrapper;
-<<<<<<< HEAD
-    }).call(window);
-=======
     }).call(typeof window !== 'undefined' ? window : self);
->>>>>>> ceab4ad1
 });
 (function (global, factory) {
     if (typeof define === 'function' && define.amd) {
@@ -1210,10 +1159,7 @@
     (function () {
         'use strict';
 
-<<<<<<< HEAD
-=======
         var globalObject = this;
->>>>>>> ceab4ad1
         var serializer = null;
         var openDatabase = this.openDatabase;
 
@@ -1279,11 +1225,7 @@
 
             // Cast the key to a string, as that's all we can set as a key.
             if (typeof key !== 'string') {
-<<<<<<< HEAD
-                window.console.warn(key + ' used as a key, but it is not a string.');
-=======
                 globalObject.console.warn(key + ' used as a key, but it is not a string.');
->>>>>>> ceab4ad1
                 key = String(key);
             }
 
@@ -1362,11 +1304,7 @@
 
             // Cast the key to a string, as that's all we can set as a key.
             if (typeof key !== 'string') {
-<<<<<<< HEAD
-                window.console.warn(key + ' used as a key, but it is not a string.');
-=======
                 globalObject.console.warn(key + ' used as a key, but it is not a string.');
->>>>>>> ceab4ad1
                 key = String(key);
             }
 
@@ -1421,11 +1359,7 @@
 
             // Cast the key to a string, as that's all we can set as a key.
             if (typeof key !== 'string') {
-<<<<<<< HEAD
-                window.console.warn(key + ' used as a key, but it is not a string.');
-=======
                 globalObject.console.warn(key + ' used as a key, but it is not a string.');
->>>>>>> ceab4ad1
                 key = String(key);
             }
 
@@ -1574,11 +1508,7 @@
         };
 
         module.exports = webSQLStorage;
-<<<<<<< HEAD
-    }).call(window);
-=======
     }).call(typeof window !== 'undefined' ? window : self);
->>>>>>> ceab4ad1
 });
 (function (global, factory) {
     if (typeof define === 'function' && define.amd) {
@@ -1975,9 +1905,5 @@
         var localForage = new LocalForage();
 
         module.exports = localForage;
-<<<<<<< HEAD
-    }).call(window);
-=======
     }).call(typeof window !== 'undefined' ? window : self);
->>>>>>> ceab4ad1
 });