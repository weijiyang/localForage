--- conflicted
+++ resolved
@@ -1,11 +1,8 @@
 import serializer from '../utils/serializer';
 import Promise from '../utils/promise';
 import executeCallback from '../utils/executeCallback';
-<<<<<<< HEAD
 import normalizeKey from '../utils/normalizeKey';
-=======
 import getCallback from '../utils/getCallback';
->>>>>>> 54bc76fa
 
 /*
  * Includes code from:
@@ -54,18 +51,6 @@
 
         // Create our key/value table if it doesn't exist.
         dbInfo.db.transaction(function(t) {
-<<<<<<< HEAD
-            t.executeSql(
-                'CREATE TABLE IF NOT EXISTS ' + dbInfo.storeName +
-                ' (id INTEGER PRIMARY KEY, key unique, value)', [],
-                function() {
-                    self._dbInfo = dbInfo;
-                    resolve();
-                }, function(t, error) {
-                    reject(error);
-                });
-        });
-=======
             createDbTable(t, dbInfo, function() {
                 self._dbInfo = dbInfo;
                 resolve();
@@ -73,7 +58,6 @@
                 reject(error);
             });
         }, reject);
->>>>>>> 54bc76fa
     });
 
     dbInfo.serializer = serializer;
@@ -117,13 +101,12 @@
         self.ready().then(function() {
             var dbInfo = self._dbInfo;
             dbInfo.db.transaction(function(t) {
-<<<<<<< HEAD
-                t.executeSql(
-                    'SELECT * FROM ' + dbInfo.storeName +
-                    ' WHERE key = ? LIMIT 1', [key],
+                tryExecuteSql(t, dbInfo,
+                    `SELECT * FROM ${dbInfo.storeName} WHERE key = ? LIMIT 1`,
+                    [key],
                     function(t, results) {
                         var result = results.rows.length ?
-                            results.rows.item(0).value : null;
+                                     results.rows.item(0).value : null;
 
                         // Check to see if this is serialized content we need to
                         // unpack.
@@ -132,32 +115,12 @@
                         }
 
                         resolve(result);
-                    }, function(t, error) {
-
-                        reject(error);
-                    });
-=======
-                tryExecuteSql(t, dbInfo,
-                    `SELECT * FROM ${dbInfo.storeName} WHERE key = ? LIMIT 1`,
-                    [key],
-                    function(t, results) {
-                        var result = results.rows.length ?
-                                     results.rows.item(0).value : null;
-
-                        // Check to see if this is serialized content we need to
-                        // unpack.
-                        if (result) {
-                            result = dbInfo.serializer.deserialize(result);
-                        }
-
-                        resolve(result);
-                    },
-                    function(t, error) {
-
-                        reject(error);
-                    }
-                );
->>>>>>> 54bc76fa
+                    },
+                    function(t, error) {
+
+                        reject(error);
+                    }
+                );
             });
         }).catch(reject);
     });
@@ -174,14 +137,9 @@
             var dbInfo = self._dbInfo;
 
             dbInfo.db.transaction(function(t) {
-<<<<<<< HEAD
-                t.executeSql(
-                    'SELECT * FROM ' + dbInfo.storeName, [],
-=======
                 tryExecuteSql(t, dbInfo,
                     `SELECT * FROM ${dbInfo.storeName}`,
                     [],
->>>>>>> 54bc76fa
                     function(t, results) {
                         var rows = results.rows;
                         var length = rows.length;
@@ -243,18 +201,6 @@
                     reject(error);
                 } else {
                     dbInfo.db.transaction(function(t) {
-<<<<<<< HEAD
-                        t.executeSql(
-                            'INSERT OR REPLACE INTO ' +
-                            dbInfo.storeName +
-                            ' (key, value) VALUES (?, ?)',
-                            [key, value],
-                            function() {
-                                resolve(originalValue);
-                            }, function(t, error) {
-                                reject(error);
-                            });
-=======
                         tryExecuteSql(t, dbInfo,
                             `INSERT OR REPLACE INTO
                              ${dbInfo.storeName}
@@ -262,12 +208,11 @@
                             [key, value],
                             function() {
                                 resolve(originalValue);
-                            }, 
+                            },
                             function(t, error) {
                                 reject(error);
                             }
                         );
->>>>>>> 54bc76fa
                     }, function(sqlError) {
                         // The transaction failed; check
                         // to see if it's a quota error.
@@ -308,16 +253,6 @@
         self.ready().then(function() {
             var dbInfo = self._dbInfo;
             dbInfo.db.transaction(function(t) {
-<<<<<<< HEAD
-                t.executeSql(
-                    'DELETE FROM ' + dbInfo.storeName +
-                    ' WHERE key = ?', [key],
-                    function() {
-                        resolve();
-                    }, function(t, error) {
-                        reject(error);
-                    });
-=======
                 tryExecuteSql(t, dbInfo,
                     `DELETE FROM ${dbInfo.storeName}
                      WHERE key = ?`,
@@ -329,7 +264,6 @@
                         reject(error);
                     }
                 );
->>>>>>> 54bc76fa
             });
         }).catch(reject);
     });
@@ -347,15 +281,6 @@
         self.ready().then(function() {
             var dbInfo = self._dbInfo;
             dbInfo.db.transaction(function(t) {
-<<<<<<< HEAD
-                t.executeSql(
-                    'DELETE FROM ' + dbInfo.storeName, [],
-                    function() {
-                        resolve();
-                    }, function(t, error) {
-                        reject(error);
-                    });
-=======
                 tryExecuteSql(t, dbInfo,
                     `DELETE FROM ${dbInfo.storeName}`,
                     [],
@@ -366,7 +291,6 @@
                         reject(error);
                     }
                 );
->>>>>>> 54bc76fa
             });
         }).catch(reject);
     });
@@ -385,18 +309,6 @@
             var dbInfo = self._dbInfo;
             dbInfo.db.transaction(function(t) {
                 // Ahhh, SQL makes this one soooooo easy.
-<<<<<<< HEAD
-                t.executeSql(
-                    'SELECT COUNT(key) as c FROM ' +
-                    dbInfo.storeName, [],
-                    function(t, results) {
-                        var result = results.rows.item(0).c;
-
-                        resolve(result);
-                    }, function(t, error) {
-                        reject(error);
-                    });
-=======
                 tryExecuteSql(t, dbInfo,
                     `SELECT COUNT(key) as c FROM ${dbInfo.storeName}`,
                     [],
@@ -408,7 +320,6 @@
                         reject(error);
                     }
                 );
->>>>>>> 54bc76fa
             });
         }).catch(reject);
     });
@@ -431,18 +342,6 @@
         self.ready().then(function() {
             var dbInfo = self._dbInfo;
             dbInfo.db.transaction(function(t) {
-<<<<<<< HEAD
-                t.executeSql(
-                    'SELECT key FROM ' + dbInfo.storeName +
-                    ' WHERE id = ? LIMIT 1', [n + 1],
-                    function(t, results) {
-                        var result = results.rows.length ?
-                            results.rows.item(0).key : null;
-                        resolve(result);
-                    }, function(t, error) {
-                        reject(error);
-                    });
-=======
                 tryExecuteSql(t, dbInfo,
                     `SELECT key FROM ${dbInfo.storeName}
                      WHERE id = ? LIMIT 1`,
@@ -456,7 +355,6 @@
                         reject(error);
                     }
                 );
->>>>>>> 54bc76fa
             });
         }).catch(reject);
     });
@@ -472,21 +370,6 @@
         self.ready().then(function() {
             var dbInfo = self._dbInfo;
             dbInfo.db.transaction(function(t) {
-<<<<<<< HEAD
-                t.executeSql(
-                    'SELECT key FROM ' + dbInfo.storeName, [],
-                    function(t, results) {
-                        var keys = [];
-
-                        for (var i = 0; i < results.rows.length; i++) {
-                            keys.push(results.rows.item(i).key);
-                        }
-
-                        resolve(keys);
-                    }, function(t, error) {
-                        reject(error);
-                    });
-=======
                 tryExecuteSql(t, dbInfo,
                     `SELECT key FROM ${dbInfo.storeName}`,
                     [],
@@ -606,7 +489,6 @@
                 }, function(sqlError) {
                     reject(sqlError);
                 });
->>>>>>> 54bc76fa
             });
         });
     }
