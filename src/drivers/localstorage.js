--- conflicted
+++ resolved
@@ -6,9 +6,7 @@
 import serializer from '../utils/serializer';
 import Promise from '../utils/promise';
 import executeCallback from '../utils/executeCallback';
-<<<<<<< HEAD
 import normalizeKey from '../utils/normalizeKey';
-=======
 import getCallback from '../utils/getCallback';
 
 function _getKeyPrefix(options, defaultConfig) {
@@ -19,7 +17,6 @@
     }
     return keyPrefix;
 }
->>>>>>> 54bc76fa
 
 // Config the localStorage backend, using options set in the config.
 function _initStorage(options) {
