--- conflicted
+++ resolved
@@ -5,10 +5,7 @@
 (function() {
     'use strict';
 
-<<<<<<< HEAD
-=======
     var globalObject = this;
->>>>>>> ceab4ad1
     var serializer = null;
     var localStorage = null;
 
@@ -286,8 +283,4 @@
     };
 
     export default localStorageWrapper;
-<<<<<<< HEAD
-}).call(window);
-=======
-}).call(typeof window !== 'undefined' ? window : self);
->>>>>>> ceab4ad1
+}).call(typeof window !== 'undefined' ? window : self);