--- conflicted
+++ resolved
@@ -26,10 +26,7 @@
       "module": true,
       "Promise": true,
       "require": true,
-<<<<<<< HEAD
-=======
       "self": true,
->>>>>>> ceab4ad1
       "System": true
     }
 }